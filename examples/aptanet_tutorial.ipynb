{
 "cells": [
  {
   "cell_type": "markdown",
   "id": "50e8d179",
   "metadata": {},
   "source": [
    "# Binding prediction using AptaNet\n",
    "Step-by-step guide for using AptaNet for binary aptamer–protein binding prediction."
   ]
  },
  {
   "cell_type": "markdown",
   "id": "40a64683",
   "metadata": {},
   "source": [
    "## Overview\n",
    "This notebook showcases the AptaNet algorithm, a deep learning method that combines sequence-derived (k-mer + PSeAAC) features with RandomForest-based feature selection, and a multi-layer perceptron to predict whether an aptamer and a protein interact (binary classification: aptamer binds/does not bind with the target protein). An overview of the classes and helper functions used in this notebook:\n",
    "\n",
    "- **pairs_to_features**: helper that converts `(aptamer_sequence, protein_sequence)` pairs into feature vectors using k-mer + PSeAAC.\n",
    "- **SkorchAptaNet**: a PyTorch MLP wrapped in Skorch for binary classification.\n",
    "- **load_1gnh_structure**: helper to load the 1GNH molecule structure from PDB file."
   ]
  },
  {
   "cell_type": "markdown",
   "id": "45c592d9",
   "metadata": {},
   "source": [
    "## Data preparation\n",
    "To train the `AptaNetMLP` the notebook uses:\n",
    "* For `X`:\n",
    "    * 5 random aptamer sequences of length>30 (to satisfy the default lambda value of 30 set in the PSeAAC algorithm).\n",
    "    * Amino acid sequences extracted from the 1GNH protein molecule.\n",
    "    \n",
    "    The aptamer sequences and the amino acid sequences form tuples `(aptamer_sequence, protein_sequence)` to form `X`.\n",
    "* For `y`:\n",
    "    * A random binary value (to indicate if the aptamer binds or not) as dummy data."
   ]
  },
  {
   "cell_type": "code",
<<<<<<< HEAD
   "execution_count": 23,
=======
   "execution_count": null,
>>>>>>> 84c30e79
   "id": "3737da88",
   "metadata": {},
   "outputs": [],
   "source": [
    "# Data imports\n",
    "import torch\n",
    "\n",
    "from pyaptamer.datasets import load_1gnh_structure\n",
    "from pyaptamer.utils import struct_to_aaseq"
   ]
  },
  {
   "cell_type": "code",
   "execution_count": 24,
   "id": "a2f6701d",
   "metadata": {},
   "outputs": [],
   "source": [
    "aptamer_sequence = [\n",
    "    \"GGGAGGACGAAGACGACUCGAGACAGGCUAGGGAGGGA\",\n",
    "    \"AAGCGUCGGAUCUACACGUGCGAUAGCUCAGUACGCGGU\",\n",
    "    \"CGGUAUCGAGUACAGGAGUCCGACGGAUAGUCCGGAGC\",\n",
    "    \"UAGCUAGCGAACUAGGCGUAGCUUCGAGUAGCUACGGAA\",\n",
    "    \"GCUAGGACGAUCGCACGUGACCGUCAGUAGCGUAGGAGA\",\n",
    "]\n",
    "\n",
    "gnh = load_1gnh_structure()\n",
    "protein_sequence = struct_to_aaseq(gnh)\n",
    "\n",
    "# Build all combinations (aptamer, protein)\n",
    "X = [(a, p) for a in aptamer_sequence for p in protein_sequence]\n",
    "\n",
    "# Dummy binary labels for the pairs\n",
    "y = torch.randint(0, 2, (len(X),), dtype=torch.float32)"
   ]
  },
  {
   "cell_type": "markdown",
   "id": "c10ae4ea",
   "metadata": {},
   "source": [
    "## Building the pipeline\n",
    "### Dataset balancing using the Neighbourhood cleaning rule\n",
    "In the `AptaNet` paper, the authors mention using the `NeighbourhoodCleaningRule` from `imblearn` in order to balance the dataset, as in their dataset they had more negative (0) values than positives (1).\n",
    "\n",
    " To build a scikit-learn pipeline, follow these steps:\n",
    "1. Convert the input to the desired (aptamer_sequence, protein_sequence) format.\n",
    "    * OPTIONAL: As mentioned in the paper, perform under-sampling using the  \n",
    "    Neighborhood Cleaning Rule to balance the classes.\n",
    "2. Get the PSeAAC feature vectors for your converted input (using `pairs_to_features`).\n",
    "3. Select the number of features to use from the feature vector (using `RandomForestClassifier`).\n",
    "4. Define the skorch neural network (using `AptaNetMLP`).\n",
    "### Different workflows\n",
    "In this first half of the notebook we will cover 3 different workflows one can follow, in ascending order of customizability:\n",
    "\n",
    "1. A minimal workflow with no dataset balancing, while using the in-built pipeline.\n",
    "2. Using your own custom pipeline.\n",
    "3. Dataset balancing, while using your own pipeline."
   ]
  },
  {
   "cell_type": "markdown",
   "id": "5b7c1997",
   "metadata": {},
   "source": [
    "### First workflow\n",
    "A minimal workflow with no dataset balancing, while using the in-built pipeline."
   ]
  },
  {
   "cell_type": "code",
   "execution_count": 25,
   "id": "44cc1cbf",
   "metadata": {},
   "outputs": [],
   "source": [
    "# If you want to use the AptaNet pipeline, you can import it directly\n",
    "from pyaptamer.aptanet import AptaNetPipeline"
   ]
  },
  {
   "cell_type": "code",
   "execution_count": 26,
   "id": "d782bca8",
   "metadata": {},
   "outputs": [],
   "source": [
    "pipeline = AptaNetPipeline()"
   ]
  },
  {
   "cell_type": "code",
   "execution_count": 27,
   "id": "f8a0d947",
   "metadata": {},
   "outputs": [],
   "source": [
    "# Fit the pipeline on the aptamer-protein pairs\n",
    "pipeline.fit(X, y)\n",
    "\n",
    "# Predict the labels for the training data\n",
    "y_pred = pipeline.predict(X)"
   ]
  },
  {
   "cell_type": "code",
   "execution_count": 28,
   "id": "ae896e5c",
   "metadata": {},
   "outputs": [
    {
     "name": "stdout",
     "output_type": "stream",
     "text": [
      "Training Accuracy: 0.5\n"
     ]
    }
   ],
   "source": [
    "# Optional: Evaluate training accuracy\n",
    "from sklearn.metrics import accuracy_score\n",
    "\n",
    "print(\"Training Accuracy:\", accuracy_score(y, y_pred))"
   ]
  },
  {
   "cell_type": "markdown",
   "id": "b90a04f9",
   "metadata": {},
   "source": [
    "### Second Worflow\n",
    "\n",
    "Your own custom-built pipeline."
   ]
  },
  {
   "cell_type": "code",
   "execution_count": 29,
   "id": "6130027a",
   "metadata": {},
   "outputs": [],
   "source": [
    "# If you want to build your own aptamer pipeline, you should use the following imports\n",
    "from sklearn.ensemble import RandomForestClassifier\n",
    "from sklearn.feature_selection import SelectFromModel\n",
    "from sklearn.pipeline import Pipeline\n",
    "from sklearn.preprocessing import FunctionTransformer\n",
    "from skorch import NeuralNetBinaryClassifier\n",
    "\n",
    "from pyaptamer.aptanet._aptanet_nn import AptaNetMLP\n",
    "from pyaptamer.utils._aptanet_utils import pairs_to_features"
   ]
  },
  {
   "cell_type": "code",
   "execution_count": 30,
   "id": "4a2e277e",
   "metadata": {},
   "outputs": [],
   "source": [
    "feature_transformer = FunctionTransformer(\n",
    "    func=pairs_to_features,\n",
    "    validate=False,\n",
    "    # Optional arguments for pairs_to_features\n",
    "    # example: kw_args={'k': 4, 'pseaac_kwargs': {'lambda_value': 30}}\n",
    "    kw_args={},\n",
    ")\n",
    "\n",
    "selector = SelectFromModel(\n",
    "    estimator=RandomForestClassifier(\n",
    "        n_estimators=300,\n",
    "        max_depth=9,\n",
    "        random_state=None,\n",
    "    ),\n",
    "    threshold=\"mean\",\n",
    ")\n",
    "\n",
    "# Define the classifier\n",
    "net = NeuralNetBinaryClassifier(\n",
    "    module=AptaNetMLP,\n",
    "    module__input_dim=None,\n",
    "    module__hidden_dim=128,\n",
    "    module__n_hidden=7,\n",
    "    module__dropout=0.3,\n",
    "    module__output_dim=1,\n",
    "    module__use_lazy=True,\n",
    "    criterion=torch.nn.BCEWithLogitsLoss,\n",
    "    max_epochs=200,\n",
    "    lr=0.00014,\n",
    "    optimizer=torch.optim.RMSprop,\n",
    "    optimizer__alpha=0.9,\n",
    "    optimizer__eps=1e-08,\n",
    "    device=\"cuda\" if torch.cuda.is_available() else \"cpu\",\n",
    ")\n",
    "\n",
    "pipeline = Pipeline(\n",
    "    [\n",
    "        (\"features\", feature_transformer),\n",
    "        (\"selector\", selector),\n",
    "        (\"clf\", net),\n",
    "    ]\n",
    ")"
   ]
  },
  {
   "cell_type": "code",
   "execution_count": 31,
   "id": "8049a472",
   "metadata": {},
   "outputs": [
    {
     "name": "stdout",
     "output_type": "stream",
     "text": [
      "  epoch    train_loss    valid_acc    valid_loss     dur\n",
      "-------  ------------  -----------  ------------  ------\n",
      "      1        \u001b[36m0.7124\u001b[0m       \u001b[32m0.5000\u001b[0m        \u001b[35m0.6932\u001b[0m  0.0000\n",
      "      2        0.7718       0.5000        \u001b[35m0.6931\u001b[0m  0.0183\n",
      "      3        0.7418       0.5000        0.6932  0.0000\n",
      "      4        0.7457       0.5000        0.6932  0.0015\n",
      "      5        \u001b[36m0.6692\u001b[0m       0.5000        0.6932  0.0156\n",
      "      6        0.7629       0.5000        0.6932  0.0055\n",
      "      7        \u001b[36m0.6646\u001b[0m       0.5000        0.6932  0.0103\n",
      "      8        \u001b[36m0.6563\u001b[0m       0.5000        0.6932  0.0160\n",
      "      9        0.7416       0.5000        0.6932  0.0000\n",
      "     10        0.7760       0.5000        0.6932  0.0233\n",
      "     11        0.7097       0.5000        0.6932  0.0089\n",
      "     12        0.7042       0.5000        0.6932  0.0000\n",
      "     13        0.6652       0.5000        0.6932  0.0157\n",
      "     14        0.7385       0.5000        0.6932  0.0157\n",
      "     15        0.6904       0.5000        0.6932  0.0073\n",
      "     16        0.6981       0.5000        0.6932  0.0000\n",
      "     17        0.7084       0.5000        0.6932  0.0259\n",
      "     18        0.7127       0.5000        0.6932  0.0090\n",
      "     19        0.7004       0.5000        0.6932  0.0080\n",
      "     20        0.7170       0.5000        0.6932  0.0100\n",
      "     21        0.7081       0.5000        0.6932  0.0000\n",
      "     22        0.7721       0.5000        0.6932  0.0153\n",
      "     23        0.7170       0.5000        0.6932  0.0164\n",
      "     24        0.6860       0.5000        0.6932  0.0000\n",
      "     25        0.7591       0.5000        0.6932  0.0153\n",
      "     26        0.7140       0.5000        0.6932  0.0159\n",
      "     27        0.7714       0.5000        0.6932  0.0000\n",
      "     28        0.7270       0.5000        0.6932  0.0157\n",
      "     29        0.7576       0.5000        0.6932  0.0000\n",
      "     30        0.7109       0.5000        0.6932  0.0000\n",
      "     31        0.6878       0.5000        0.6932  0.0187\n",
      "     32        0.7276       0.5000        0.6932  0.0048\n",
      "     33        0.7479       0.5000        0.6932  0.0056\n",
      "     34        0.7099       0.5000        0.6932  0.0069\n",
      "     35        0.7303       0.5000        0.6932  0.0094\n",
      "     36        0.7735       0.5000        0.6932  0.0070\n",
      "     37        0.6968       0.5000        0.6932  0.0097\n",
      "     38        0.7954       0.5000        0.6932  0.0000\n",
      "     39        0.7416       0.5000        0.6932  0.0069\n",
      "     40        0.7073       0.5000        0.6932  0.0096\n",
      "     41        0.6988       0.5000        0.6932  0.0040\n",
      "     42        0.7714       0.5000        0.6932  0.0167\n",
      "     43        0.8306       0.5000        0.6932  0.0097\n",
      "     44        0.7615       0.5000        0.6932  0.0069\n",
      "     45        0.7281       0.5000        0.6932  0.0098\n",
      "     46        0.6736       0.5000        0.6932  0.0100\n",
      "     47        0.7212       0.5000        0.6932  0.0102\n",
      "     48        0.7662       0.5000        0.6932  0.0102\n",
      "     49        0.7400       0.5000        0.6932  0.0087\n",
      "     50        0.7299       0.5000        0.6932  0.0103\n",
      "     51        0.7679       0.5000        0.6932  0.0104\n",
      "     52        0.6970       0.5000        0.6932  0.0101\n",
      "     53        0.7020       0.5000        0.6932  0.0102\n",
      "     54        0.7430       0.5000        0.6932  0.0101\n",
      "     55        0.7276       0.5000        0.6932  0.0101\n",
      "     56        0.7778       0.5000        0.6932  0.0101\n",
      "     57        0.7282       0.5000        0.6932  0.0101\n",
      "     58        0.7034       0.5000        0.6932  0.0101\n",
      "     59        0.7393       0.5000        0.6932  0.0101\n",
      "     60        \u001b[36m0.6536\u001b[0m       0.5000        0.6932  0.0000\n",
      "     61        0.6998       0.5000        0.6932  0.0000\n",
      "     62        0.7130       0.5000        0.6932  0.0000\n",
      "     63        0.7415       0.5000        0.6932  0.0080\n",
      "     64        0.7378       0.5000        0.6932  0.0000\n",
      "     65        0.7432       0.5000        0.6932  0.0000\n",
      "     66        0.7214       0.5000        0.6932  0.0142\n",
      "     67        0.7433       0.5000        0.6932  0.0119\n",
      "     68        0.7462       0.5000        0.6932  0.0080\n",
      "     69        0.7288       0.5000        0.6932  0.0070\n",
      "     70        0.6972       0.5000        0.6932  0.0070\n",
      "     71        0.7435       0.5000        0.6932  0.0090\n",
      "     72        0.7203       0.5000        0.6932  0.0060\n",
      "     73        0.6829       0.5000        0.6932  0.0102\n",
      "     74        0.6830       0.5000        0.6932  0.0100\n",
      "     75        0.7551       0.5000        0.6932  0.0000\n",
      "     76        0.6839       0.5000        0.6932  0.0000\n",
      "     77        0.7007       0.5000        0.6932  0.0101\n",
      "     78        0.7044       0.5000        0.6932  0.0150\n",
      "     79        0.6802       0.5000        0.6932  0.0033\n",
      "     80        0.6973       0.5000        0.6932  0.0101\n",
      "     81        0.7132       0.5000        0.6932  0.0101\n",
      "     82        0.6837       0.5000        0.6932  0.0000\n",
      "     83        0.6893       0.5000        0.6932  0.0000\n",
      "     84        0.8015       0.5000        0.6932  0.0164\n",
      "     85        0.7044       0.5000        0.6932  0.0101\n",
      "     86        0.7347       0.5000        0.6932  0.0000\n",
      "     87        0.7788       0.5000        0.6932  0.0000\n",
      "     88        0.7782       0.5000        0.6932  0.0102\n",
      "     89        0.7199       0.5000        0.6932  0.0100\n",
      "     90        0.6865       0.5000        0.6932  0.0100\n",
      "     91        0.7007       0.5000        0.6932  0.0101\n",
      "     92        0.6807       0.5000        0.6932  0.0101\n",
      "     93        0.8126       0.5000        0.6932  0.0100\n",
      "     94        0.6929       0.5000        0.6932  0.0000\n",
      "     95        0.7848       0.5000        0.6932  0.0000\n",
      "     96        0.7029       0.5000        0.6932  0.0101\n",
      "     97        0.7574       0.5000        0.6932  0.0061\n",
      "     98        0.6883       0.5000        0.6932  0.0102\n",
      "     99        0.7645       0.5000        0.6932  0.0105\n",
      "    100        0.7573       0.5000        0.6932  0.0000\n",
      "    101        0.6767       0.5000        0.6932  0.0000\n",
      "    102        0.7206       0.5000        0.6932  0.0148\n",
      "    103        0.6831       0.5000        0.6932  0.0097\n",
      "    104        0.7701       0.5000        0.6932  0.0073\n",
      "    105        0.6618       0.5000        0.6932  0.0098\n",
      "    106        0.6943       0.5000        0.6932  0.0132\n",
      "    107        0.6842       0.5000        0.6932  0.0069\n",
      "    108        0.6736       0.5000        0.6932  0.0100\n",
      "    109        0.6835       0.5000        0.6932  0.0095\n",
      "    110        0.6757       0.5000        0.6932  0.0100\n",
      "    111        0.7037       0.5000        0.6932  0.0000\n",
      "    112        0.6965       0.5000        0.6932  0.0000\n",
      "    113        0.7118       0.5000        0.6932  0.0000\n",
      "    114        0.6855       0.5000        0.6932  0.0100\n",
      "    115        0.7188       0.5000        0.6932  0.0101\n",
      "    116        \u001b[36m0.6405\u001b[0m       0.5000        0.6932  0.0100\n",
      "    117        0.6990       0.5000        0.6932  0.0129\n",
      "    118        0.6729       0.5000        0.6932  0.0071\n",
      "    119        0.7040       0.5000        0.6932  0.0102\n",
      "    120        0.7039       0.5000        0.6932  0.0100\n",
      "    121        0.7355       0.5000        0.6932  0.0105\n",
      "    122        0.7436       0.5000        0.6932  0.0100\n",
      "    123        0.7191       0.5000        0.6932  0.0100\n",
      "    124        0.7960       0.5000        0.6932  0.0080\n",
      "    125        0.7048       0.5000        0.6932  0.0000\n",
      "    126        0.7525       0.5000        0.6932  0.0063\n",
      "    127        0.6918       0.5000        0.6932  0.0100\n",
      "    128        0.7516       0.5000        0.6932  0.0100\n",
      "    129        0.7247       0.5000        0.6932  0.0000\n",
      "    130        0.7426       0.5000        0.6932  0.0000\n",
      "    131        0.7155       0.5000        0.6932  0.0102\n",
      "    132        0.6927       0.5000        0.6932  0.0101\n",
      "    133        0.6933       0.5000        0.6932  0.0104\n",
      "    134        0.7564       0.5000        0.6932  0.0100\n",
      "    135        0.6871       0.5000        0.6932  0.0100\n",
      "    136        0.7367       0.5000        0.6932  0.0000\n",
      "    137        0.7126       0.5000        0.6932  0.0054\n",
      "    138        0.7099       0.5000        0.6932  0.0051\n",
      "    139        0.7465       0.5000        0.6932  0.0101\n",
      "    140        0.7655       0.5000        0.6932  0.0100\n",
      "    141        0.7661       0.5000        0.6932  0.0103\n",
      "    142        0.7138       0.5000        0.6932  0.0103\n",
      "    143        0.7313       0.5000        0.6932  0.0104\n",
      "    144        0.7297       0.5000        0.6932  0.0000\n",
      "    145        0.7158       0.5000        0.6932  0.0040\n",
      "    146        0.6972       0.5000        0.6932  0.0062\n",
      "    147        0.6802       0.5000        0.6932  0.0000\n",
      "    148        0.7066       0.5000        0.6932  0.0133\n",
      "    149        0.7500       0.5000        0.6932  0.0083\n",
      "    150        0.6706       0.5000        0.6932  0.0100\n",
      "    151        0.7610       0.5000        0.6932  0.0104\n",
      "    152        0.7357       0.5000        0.6932  0.0100\n",
      "    153        0.6651       0.5000        0.6932  0.0103\n",
      "    154        0.7535       0.5000        0.6932  0.0102\n",
      "    155        0.7553       0.5000        0.6932  0.0000\n",
      "    156        0.6667       0.5000        0.6932  0.0055\n",
      "    157        0.6965       0.5000        0.6932  0.0101\n",
      "    158        0.7244       0.5000        0.6932  0.0101\n",
      "    159        0.7125       0.5000        0.6932  0.0049\n",
      "    160        0.7316       0.5000        0.6932  0.0018\n",
      "    161        0.6968       0.5000        0.6932  0.0104\n",
      "    162        0.7120       0.5000        0.6932  0.0000\n",
      "    163        0.6534       0.5000        0.6932  0.0060\n",
      "    164        0.7077       0.5000        0.6932  0.0099\n",
      "    165        0.7696       0.5000        0.6932  0.0103\n",
      "    166        0.7177       0.5000        0.6932  0.0000\n",
      "    167        0.7683       0.5000        0.6932  0.0102\n",
      "    168        0.7311       0.5000        0.6932  0.0103\n",
      "    169        0.7011       0.5000        0.6932  0.0100\n",
      "    170        0.7396       0.5000        0.6932  0.0040\n",
      "    171        0.7254       0.5000        0.6932  0.0004\n",
      "    172        0.7089       0.5000        0.6932  0.0096\n",
      "    173        0.7380       0.5000        0.6932  0.0105\n",
      "    174        0.7168       0.5000        0.6932  0.0159\n",
      "    175        0.7188       0.5000        0.6932  0.0080\n",
      "    176        0.6771       0.5000        0.6932  0.0070\n",
      "    177        0.6980       0.5000        0.6932  0.0070\n",
      "    178        0.7309       0.5000        0.6932  0.0070\n",
      "    179        0.7093       0.5000        0.6932  0.0010\n",
      "    180        0.6477       0.5000        0.6932  0.0102\n",
      "    181        0.7111       0.5000        0.6932  0.0047\n",
      "    182        0.7303       0.5000        0.6932  0.0103\n",
      "    183        0.7148       0.5000        0.6932  0.0000\n",
      "    184        0.6889       0.5000        0.6932  0.0000\n",
      "    185        0.7116       0.5000        0.6932  0.0058\n",
      "    186        0.6412       0.5000        0.6932  0.0100\n",
      "    187        0.7062       0.5000        0.6932  0.0103\n",
      "    188        0.6630       0.5000        0.6932  0.0000\n",
      "    189        0.7280       0.5000        0.6932  0.0000\n",
      "    190        0.7270       0.5000        0.6932  0.0102\n",
      "    191        0.6982       0.5000        0.6932  0.0104\n",
      "    192        0.7022       0.5000        0.6932  0.0101\n",
      "    193        0.7384       0.5000        0.6932  0.0100\n",
      "    194        0.7151       0.5000        0.6932  0.0102\n",
      "    195        0.7248       0.5000        0.6932  0.0000\n",
      "    196        0.7214       0.5000        0.6932  0.0105\n",
      "    197        0.7440       0.5000        0.6932  0.0100\n",
      "    198        0.7631       0.5000        0.6932  0.0100\n",
      "    199        0.7035       0.5000        0.6932  0.0000\n",
      "    200        0.6887       0.5000        0.6932  0.0000\n"
     ]
    }
   ],
   "source": [
    "# Fit the pipeline on the aptamer-protein pairs\n",
    "pipeline.fit(X, y)\n",
    "\n",
    "# Predict the labels for the training data\n",
    "y_pred = pipeline.predict(X)"
   ]
  },
  {
   "cell_type": "code",
   "execution_count": 32,
   "id": "f00091db",
   "metadata": {},
   "outputs": [
    {
     "name": "stdout",
     "output_type": "stream",
     "text": [
      "Training Accuracy: 0.5\n"
     ]
    }
   ],
   "source": [
    "# Optional: Evaluate training accuracy\n",
    "from sklearn.metrics import accuracy_score\n",
    "\n",
    "print(\"Training Accuracy:\", accuracy_score(y, y_pred))"
   ]
  },
  {
   "cell_type": "markdown",
   "id": "37db693e",
   "metadata": {},
   "source": [
    "### Third workflow\n",
    "Dataset balancing using under-sampling, while using your own pipeline."
   ]
  },
  {
   "cell_type": "code",
   "execution_count": 33,
   "id": "523f4ce6",
   "metadata": {},
   "outputs": [],
   "source": [
    "# If you want to build your own aptamer pipeline, you should use the following imports\n",
    "from sklearn.preprocessing import FunctionTransformer\n",
    "\n",
    "from pyaptamer.aptanet import AptaNetClassifier, AptaNetPipeline\n",
    "from pyaptamer.utils._aptanet_utils import pairs_to_features"
   ]
  },
  {
   "cell_type": "code",
   "execution_count": 34,
   "id": "0cf0bed1",
   "metadata": {},
   "outputs": [],
   "source": [
    "# OPTIONAL: If you want to use the Neighborhood Cleaning Rule for under-sampling\n",
    "# NOTE: If you want to use under-sampling, you need to install imbalanced-learn\n",
    "# and use the Pipeline from imblearn\n",
    "# %pip install imblearn\n",
    "from imblearn.pipeline import Pipeline\n",
    "from imblearn.under_sampling import NeighbourhoodCleaningRule"
   ]
  },
  {
   "cell_type": "code",
   "execution_count": 35,
   "id": "13fb1669",
   "metadata": {},
   "outputs": [],
   "source": [
    "feature_transformer = FunctionTransformer(\n",
    "    func=pairs_to_features,\n",
    "    validate=False,\n",
    "    # Optional arguments for pairs_to_features\n",
    "    # example: kw_args={'k': 4, 'pseaac_kwargs': {'lambda_value': 30}}\n",
    "    kw_args={},\n",
    ")\n",
    "\n",
    "# AptaNetClassifier encapsulates the \"selector\" and \"net\" mentioned in Workflow 2\n",
    "clf = AptaNetClassifier()\n",
    "\n",
    "model = Pipeline(\n",
    "    [\n",
    "        (\"ncr\", NeighbourhoodCleaningRule()),\n",
    "        (\"clf\", clf),\n",
    "    ]\n",
    ")\n",
    "\n",
    "pipeline = AptaNetPipeline(estimator=model)"
   ]
  },
  {
   "cell_type": "code",
   "execution_count": 36,
   "id": "1ed76399",
   "metadata": {},
   "outputs": [],
   "source": [
    "# Fit the pipeline on the aptamer-protein pairs\n",
    "pipeline.fit(X, y)\n",
    "\n",
    "# Predict the labels for the training data\n",
    "y_pred = pipeline.predict(X)"
   ]
  },
  {
   "cell_type": "code",
   "execution_count": 37,
   "id": "945dc876",
   "metadata": {},
   "outputs": [
    {
     "name": "stdout",
     "output_type": "stream",
     "text": [
      "Training Accuracy: 0.5\n"
     ]
    }
   ],
   "source": [
    "# Optional: Evaluate training accuracy\n",
    "from sklearn.metrics import accuracy_score\n",
    "\n",
    "print(\"Training Accuracy:\", accuracy_score(y, y_pred))"
   ]
  },
  {
   "cell_type": "markdown",
   "id": "0947e5d2",
   "metadata": {},
   "source": [
    "# Implementing `AptaNet` for real-world use cases"
   ]
  },
  {
   "cell_type": "markdown",
   "id": "94894a1b",
   "metadata": {},
   "source": [
    "## Data preparation\n",
    "To train the `AptaNetMLP` the notebook uses the dataset used to train the `AptaTrans` algorithm, this dataset can be found in `pyaptamer/datasets/data/train_li2014`."
   ]
  },
  {
   "cell_type": "code",
   "execution_count": 38,
   "id": "273e2dda",
   "metadata": {},
   "outputs": [],
   "source": [
    "# Data imports\n",
    "import numpy as np\n",
    "\n",
    "from pyaptamer.datasets import load_csv_dataset"
   ]
  },
  {
   "cell_type": "code",
   "execution_count": null,
   "id": "d5cb05fb",
   "metadata": {},
   "outputs": [],
   "source": [
    "X_raw, y_raw = load_csv_dataset(\"train_li2014\", \"label\", return_X_y=True)\n",
    "\n",
    "# Build combinations in the form of (aptamer, protein)\n",
    "X = list(zip(X_raw.iloc[:, 0], X_raw.iloc[:, 1], strict=False))\n",
    "\n",
    "# Dummy binary labels for the pairs\n",
    "y = np.where(y_raw == \"positive\", 1, 0)"
   ]
  },
  {
   "cell_type": "markdown",
   "id": "01001dd2",
   "metadata": {},
   "source": [
    "## DIfferent Real-world examples\n",
    "In the second half of this notebook we will explore 3 real-world use cases of the algorithm. These include:\n",
    "1. Training on the entire AptaTrans dataset, and predict binding probability (`predict_proba`) between a protein and a DNA sequence.\n",
    "2. same for using DNA sequences from a `fasta` file.\n",
    "3. Using MCTS combined with a trained `AptaNet` to propose new aptamers for a new pdb file, i.e., a form of in-silico Selex."
   ]
  },
  {
   "cell_type": "code",
   "execution_count": 40,
   "id": "71f1648e",
   "metadata": {},
   "outputs": [
    {
     "name": "stderr",
     "output_type": "stream",
     "text": [
      "C:\\Users\\satvm\\pyaptamer\\pyaptamer\\pseaac\\_features.py:199: UserWarning: Invalid amino acid(s) found in sequence. Replaced with 'N'.\n",
      "  seq = clean_protein_seq(protein_sequence)\n"
     ]
    }
   ],
   "source": [
    "# Fit the pipeline on the aptamer-protein pairs from the `AptaTrans` dataset\n",
    "pipeline.fit(X, y)"
   ]
  },
  {
   "cell_type": "markdown",
   "id": "94949073",
   "metadata": {},
   "source": [
    "### First workflow\n",
    "\n",
    "Predicting binding probability (`predict_proba`) between a protein (1GNH) and a DNA sequence."
   ]
  },
  {
   "cell_type": "code",
   "execution_count": 41,
   "id": "7c5a42a3",
   "metadata": {},
   "outputs": [
    {
     "data": {
      "text/plain": [
       "array([[0.64597833, 0.3540217 ],\n",
       "       [0.64597833, 0.3540217 ],\n",
       "       [0.64597833, 0.3540217 ],\n",
       "       [0.64597833, 0.3540217 ],\n",
       "       [0.64597833, 0.3540217 ],\n",
       "       [0.64597833, 0.3540217 ],\n",
       "       [0.64597833, 0.3540217 ],\n",
       "       [0.64597833, 0.3540217 ],\n",
       "       [0.64597833, 0.3540217 ],\n",
       "       [0.64597833, 0.3540217 ]], dtype=float32)"
      ]
     },
     "execution_count": 41,
     "metadata": {},
     "output_type": "execute_result"
    }
   ],
   "source": [
    "aptamer_sequence = \"GGGAGGACGAAGACGACUCGAGACAGGCUAGGGAGGGA\"\n",
    "\n",
    "gnh = load_1gnh_structure()\n",
    "protein_sequence = struct_to_aaseq(gnh)\n",
    "\n",
    "X = [(aptamer_sequence, p) for p in protein_sequence]\n",
    "\n",
    "pipeline.predict_proba(X)"
   ]
  },
  {
   "cell_type": "markdown",
   "id": "af501b0c",
   "metadata": {},
   "source": [
    "### Second workflow\n",
    "\n",
    "Predicting binding probability (`predict_proba`) between a protein (1GNH) and DNA sequences from a `fasta` file."
   ]
  },
  {
   "cell_type": "code",
   "execution_count": 42,
   "id": "dc580069",
   "metadata": {},
   "outputs": [
    {
     "data": {
      "text/plain": [
       "array([[0.6472134 , 0.3527866 ],\n",
       "       [0.64710045, 0.35289952],\n",
       "       [0.6470602 , 0.35293978],\n",
       "       [0.6473025 , 0.35269746],\n",
       "       [0.6470673 , 0.35293266],\n",
       "       [0.64710045, 0.35289952],\n",
       "       [0.647261  , 0.352739  ],\n",
       "       [0.64732355, 0.35267645],\n",
       "       [0.64700234, 0.35299766],\n",
       "       [0.647082  , 0.35291803]], dtype=float32)"
      ]
     },
     "execution_count": 42,
     "metadata": {},
     "output_type": "execute_result"
    }
   ],
   "source": [
    "from pyaptamer.utils import fasta_to_aaseq\n",
    "\n",
    "fasta = fasta_to_aaseq(\n",
    "    \"https://huggingface.co/datasets/gcos/HoloRBP4_round8_trimmed/resolve/main/HoloRBP4_round8_trimmed.fasta\"\n",
    ")\n",
    "\n",
    "X = [(aptamer_sequence, seq) for seq in fasta]\n",
    "\n",
    "pipeline.predict_proba(X[:10])"
   ]
  },
  {
   "cell_type": "markdown",
   "id": "16420bc4",
   "metadata": {},
   "source": [
    "### Third workflow\n",
    "\n",
    "Using MCTS combined with a trained `AptaNet` to propose new aptamers for a protein (1GNH), i.e., a form of in-silico Selex."
   ]
  },
  {
   "cell_type": "code",
   "execution_count": 43,
   "id": "aadff246",
   "metadata": {},
   "outputs": [
    {
     "name": "stdout",
     "output_type": "stream",
     "text": [
      "\n",
      " ----- Round: 1 -----\n",
      "##################################################\n",
      "Best subsequence: C_U__A\n",
      "Depth: 3\n",
      "##################################################\n",
      "\n",
      " ----- Round: 2 -----\n",
      "##################################################\n",
      "Best subsequence: C_U__A_C_U_C\n",
      "Depth: 6\n",
      "##################################################\n",
      "\n",
      " ----- Round: 3 -----\n",
      "##################################################\n",
      "Best subsequence: C_U__A_C_U_C_C_G_U\n",
      "Depth: 9\n",
      "##################################################\n",
      "\n",
      " ----- Round: 4 -----\n",
      "##################################################\n",
      "Best subsequence: C_U__A_C_U_C_C_G_U_CA_G_\n",
      "Depth: 12\n",
      "##################################################\n",
      "\n",
      " ----- Round: 5 -----\n",
      "##################################################\n",
      "Best subsequence: C_U__A_C_U_C_C_G_U_CA_G_C_U_U_\n",
      "Depth: 15\n",
      "##################################################\n",
      "\n",
      " ----- Round: 6 -----\n",
      "##################################################\n",
      "Best subsequence: C_U__A_C_U_C_C_G_U_CA_G_C_U_U__C_AG_\n",
      "Depth: 18\n",
      "##################################################\n",
      "\n",
      " ----- Round: 7 -----\n",
      "##################################################\n",
      "Best subsequence: C_U__A_C_U_C_C_G_U_CA_G_C_U_U__C_AG__C_G\n",
      "Depth: 20\n",
      "##################################################\n"
     ]
    },
    {
     "data": {
      "text/plain": [
       "{'candidate': 'G',\n",
       " 'sequence': 'C_U__A_C_U_C_C_G_U_CA_G_C_U_U__C_AG__C_G',\n",
       " 'score': tensor([0.3545])}"
      ]
     },
     "execution_count": 43,
     "metadata": {},
     "output_type": "execute_result"
    }
   ],
   "source": [
    "from pyaptamer.experiments import AptamerEvalAptaNet\n",
    "from pyaptamer.mcts import MCTS\n",
    "\n",
    "gnh = load_1gnh_structure()\n",
    "protein_sequence = struct_to_aaseq(gnh)\n",
    "\n",
    "# There can only be one target sequence\n",
    "eval = AptamerEvalAptaNet(pipeline=pipeline, target=protein_sequence[0])\n",
    "\n",
    "mcts = MCTS(experiment=eval)\n",
    "\n",
    "mcts.run(verbose=True)"
   ]
  },
  {
   "cell_type": "code",
   "execution_count": 45,
   "id": "d4397f07",
   "metadata": {},
   "outputs": [
    {
     "data": {
      "text/plain": [
       "'GUUCGAUCACUCCGUCCACG'"
      ]
     },
     "execution_count": 45,
     "metadata": {},
     "output_type": "execute_result"
    }
   ],
   "source": [
    "# Reconstructing the best sequence\n",
    "eval.reconstruct(\"C_U__A_C_U_C_C_G_U_CA_G_C_U_U__C_AG__C_G\")"
   ]
  },
  {
   "cell_type": "code",
   "execution_count": null,
   "id": "c19b2b6b",
   "metadata": {},
   "outputs": [],
   "source": []
  }
 ],
 "metadata": {
  "kernelspec": {
   "display_name": "pyaptamer-latest",
   "language": "python",
   "name": "python3"
  },
  "language_info": {
   "codemirror_mode": {
    "name": "ipython",
    "version": 3
   },
   "file_extension": ".py",
   "mimetype": "text/x-python",
   "name": "python",
   "nbconvert_exporter": "python",
   "pygments_lexer": "ipython3",
   "version": "3.12.11"
  }
 },
 "nbformat": 4,
 "nbformat_minor": 5
}<|MERGE_RESOLUTION|>--- conflicted
+++ resolved
@@ -40,11 +40,7 @@
   },
   {
    "cell_type": "code",
-<<<<<<< HEAD
-   "execution_count": 23,
-=======
    "execution_count": null,
->>>>>>> 84c30e79
    "id": "3737da88",
    "metadata": {},
    "outputs": [],
