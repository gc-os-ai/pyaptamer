"""Test suite for AptaTrans' deep neural network and pipeline."""

__author__ = ["nennomp"]

import pytest
import torch
import torch.nn as nn

from pyaptamer.aptatrans import AptaTrans, AptaTransPipeline, EncoderPredictorConfig


class TestAptaTransModel:
    """Tests for the AptaTrans() class."""

    @pytest.fixture
    def embeddings(self) -> tuple[EncoderPredictorConfig, EncoderPredictorConfig]:
        """Create dummy embeddings configurations for testing purposes."""
        embedding = EncoderPredictorConfig(
            num_embeddings=16,
            target_dim=16,
            max_len=16,
        )
        return (embedding, embedding)

    def test_init_input_dim_not_divisible_by_heads(
        self,
        embeddings: tuple[EncoderPredictorConfig, EncoderPredictorConfig],
    ):
        """
        Check that an AssertionError is raised if input dimension is not divisible by
        the number of heads.
        """
        with pytest.raises(
            AssertionError,
            match="Input dimension 128 must be divisible by number of heads 3.",
        ):
            AptaTrans(
                apta_embedding=embeddings[0],
                prot_embedding=embeddings[1],
                in_dim=128,
                n_heads=3,
            )

    @pytest.mark.parametrize(
        "batch_size, seq_len_apta, seq_len_prot, in_dim",
        [(2, 50, 100, 128), (4, 100, 150, 256), (8, 75, 125, 512)],
    )
    def test_forward_encoders(self, batch_size, seq_len_apta, seq_len_prot, in_dim):
        """Check forward_encoders() produces correct outputs for pretraining."""
        apta_embedding = EncoderPredictorConfig(
            num_embeddings=125, target_dim=8, max_len=seq_len_apta
        )
        prot_embedding = EncoderPredictorConfig(
            num_embeddings=1000, target_dim=12, max_len=seq_len_prot
        )
        model = AptaTrans(
            apta_embedding=apta_embedding,
            prot_embedding=prot_embedding,
            in_dim=in_dim,
        )

        x_apta_mt = torch.randint(0, 125, (batch_size, seq_len_apta))
        x_apta_ss = torch.randint(0, 125, (batch_size, seq_len_apta))
        x_prot_mt = torch.randint(0, 1000, (batch_size, seq_len_prot))
        x_prot_ss = torch.randint(0, 1000, (batch_size, seq_len_prot))

        (y_apta_mt, y_apta_ss), (y_prot_mt, y_prot_ss) = model.forward_encoders(
            x_apta=(x_apta_mt, x_apta_ss), x_prot=(x_prot_mt, x_prot_ss)
        )

        # check output shapes for aptamer predictions
        assert y_apta_mt.shape == (batch_size, seq_len_apta, 125)
        assert y_apta_ss.shape == (batch_size, seq_len_apta, 8)

        assert y_prot_mt.shape == (batch_size, seq_len_prot, 1000)
        assert y_prot_ss.shape == (batch_size, seq_len_prot, 12)

    @pytest.mark.parametrize(
        "batch_size, seq_len_apta, seq_len_prot, in_dim",
        [(2, 50, 100, 128), (4, 100, 150, 256), (8, 75, 125, 512)],
    )
    def test_forward_imap(self, batch_size, seq_len_apta, seq_len_prot, in_dim):
        """Check forward_imap() computes interaction map correctly."""
        apta_embedding = EncoderPredictorConfig(
            num_embeddings=125, target_dim=8, max_len=seq_len_apta
        )
        prot_embedding = EncoderPredictorConfig(
            num_embeddings=1000, target_dim=12, max_len=seq_len_prot
        )
        model = AptaTrans(
            apta_embedding=apta_embedding,
            prot_embedding=prot_embedding,
            in_dim=in_dim,
        )

        x_apta = torch.randint(high=125, size=(batch_size, seq_len_apta))
        x_prot = torch.randint(high=1000, size=(batch_size, seq_len_prot))

        imap = model.forward_imap(x_apta, x_prot)

        assert isinstance(imap, torch.Tensor)
        assert imap.shape == (batch_size, 1, seq_len_apta, seq_len_prot)

    @pytest.mark.parametrize(
        "device, batch_size, in_dim, seq_len",
        [
            (torch.device("cpu"), 4, 32, 10),
            pytest.param(
                torch.device("cuda"),
                4,
                32,
                10,
                marks=pytest.mark.skipif(
                    not torch.cuda.is_available(), reason="CUDA not available"
                ),
            ),
        ],
    )
    @torch.no_grad()
    def test_forward(
        self,
        embeddings: tuple[EncoderPredictorConfig, EncoderPredictorConfig],
        device: torch.device,
        batch_size: int,
        in_dim: int,
        seq_len: int,
    ) -> None:
        """Check forward pass on specified device."""
        aptatrans = AptaTrans(
            apta_embedding=embeddings[0],
            prot_embedding=embeddings[1],
            in_dim=in_dim,
            n_encoder_layers=2,
            n_heads=4,
            conv_layers=[2, 2, 2],
            dropout=0.1,
        ).to(device)

        # dummy input tensors
        x_apta = torch.randint(
            high=embeddings[0].num_embeddings,
            size=(batch_size, seq_len),
            dtype=torch.long,
        ).to(device)
        x_prot = torch.randint(
            high=embeddings[1].num_embeddings,
            size=(batch_size, seq_len),
            dtype=torch.long,
        ).to(device)

        # forward pass
        output = aptatrans(x_apta, x_prot)

        assert output.shape == (batch_size, 1)
        # output should be in [0, 1] (sigmoid activation)
        assert torch.all(output >= 0.0) and torch.all(output <= 1.0)
        assert not torch.allclose(output[0], output[1], atol=1e-5)


class MockAptaTransNeuralNet(nn.Module):
    """Mock AptaTrans model for testing pipeline."""

    def __init__(self, device):
        super().__init__()
        self.device = device
        # mock embeddings with required attributes
        self.apta_embedding = type("MockEmbedding", (), {"max_len": 100})()
        self.prot_embedding = type("MockEmbedding", (), {"max_len": 150})()

    def forward_imap(self, x_apta, x_prot):
        batch_size = x_apta.shape[0]
        return torch.randn(
            batch_size,
            1,
            self.apta_embedding.max_len,
            self.prot_embedding.max_len,
            device=self.device,
        )

    def forward(self, x_apta, x_prot):
        # return deterministic scores based on input shapes
        batch_size = x_apta.shape[0]
        return torch.tensor([[0.8]], device=self.device).repeat(batch_size, 1)

    def to(self, device):
        self.device = device
        return self


class TestAptaTransPipeline:
    """Tests for the AptaTransPipeline() class."""

    @pytest.mark.parametrize(
        "device, prot_words",
        [
            (
                torch.device("cpu"),
                {"AAA": 0.5, "AAC": 0.3, "AAG": 0.8, "ACA": 0.2, "ACC": 0.9},
            ),
            (
                torch.device("cuda")
                if torch.cuda.is_available()
                else torch.device("cpu"),
                {"CCC": 0.6, "CCG": 0.4, "CGC": 0.7, "GGG": 0.1, "GGC": 0.85},
            ),
        ],
    )
    def test_initialization(self, device, prot_words):
        """Check AptaTransPipeline() initializes correctly."""
        model = MockAptaTransNeuralNet(device)
        pipeline = AptaTransPipeline(device=device, model=model, prot_words=prot_words)

        assert isinstance(pipeline, AptaTransPipeline)
        assert pipeline.device.type == device.type
        assert pipeline.model is model
        assert pipeline.model.device.type == device.type

        # check word dictionaries
        assert isinstance(pipeline.apta_words, dict)
        assert isinstance(pipeline.prot_words, dict)

        # check aptamer words contain all possible triplets (should be 125)
        assert len(pipeline.apta_words) == 125

        # check protein words filtering (only above average frequency)
        mean_freq = sum(prot_words.values()) / len(prot_words)
        expected_prot_count = sum(1 for freq in prot_words.values() if freq > mean_freq)
        assert len(pipeline.prot_words) == expected_prot_count

    @pytest.mark.parametrize(
        "device, target",
        [
            (torch.device("cpu"), "AUGCAUGC"),
            (
                torch.device("cuda")
                if torch.cuda.is_available()
                else torch.device("cpu"),
                "GCUAGCUA",
            ),
        ],
    )
    def test_init_aptamer_experiment(self, device, target, monkeypatch):
        """Check _init_aptamer_experiment() initializes Aptamer experiment correctly."""
        # setup
        model = MockAptaTransNeuralNet(device)
        prot_words = {"AUG": 0.8, "GCA": 0.6, "UGC": 0.4, "CUA": 0.2}
        pipeline = AptaTransPipeline(device=device, model=model, prot_words=prot_words)

        # mock Aptamer class to capture initialization arguments
        captured_args = {}

        class MockAptamer:
            def __init__(self, **kwargs):
                captured_args.update(kwargs)

<<<<<<< HEAD
        monkeypatch.setattr(
            "pyaptamer.aptatrans.pipeline.AptamerEvalAptaTrans", MockAptamer
        )
=======
        monkeypatch.setattr("pyaptamer.aptatrans._pipeline.Aptamer", MockAptamer)
>>>>>>> 92d2e4a8

        # test experiment initialization
        experiment = pipeline._init_aptamer_experiment(target)

        # check that Aptamer was initialized with correct arguments
        assert isinstance(experiment, MockAptamer)
        assert captured_args["target"] == target
        assert captured_args["model"] is model
        assert captured_args["device"] == device

    @pytest.mark.parametrize(
        "device, candidate, target",
        [
            (torch.device("cpu"), "AUGCA", "GCUAGCUA"),
            (
                torch.device("cuda")
                if torch.cuda.is_available()
                else torch.device("cpu"),
                "GCUAG",
                "AUGCAUGC",
            ),
        ],
    )
    def test_predict_api(self, device, candidate, target, monkeypatch):
        """Check predict_api() returns interaction scores correctly."""
        # setup
        model = MockAptaTransNeuralNet(device)
        prot_words = {"AUG": 0.8, "GCA": 0.6, "UGC": 0.4, "CUA": 0.2}
        pipeline = AptaTransPipeline(device=device, model=model, prot_words=prot_words)

        # expected score
        expected_score = torch.tensor(0.85, device=device)

        # mock Aptamer experiment with evaluate method
        class MockExperiment:
            def evaluate(self, cand):
                assert cand == candidate  # verify correct candidate is passed
                return expected_score

        def mock_aptamer(**kwargs):
            return MockExperiment()

<<<<<<< HEAD
        monkeypatch.setattr(
            "pyaptamer.aptatrans.pipeline.AptamerEvalAptaTrans", mock_aptamer
        )
=======
        monkeypatch.setattr("pyaptamer.aptatrans._pipeline.Aptamer", mock_aptamer)
>>>>>>> 92d2e4a8

        # test prediction - note the typo fix: self.experiment -> experiment
        monkeypatch.setattr(
            pipeline, "_init_aptamer_experiment", lambda target: MockExperiment()
        )

        # test predict_api
        score = pipeline.predict_api(candidate=candidate, target=target)

        # check output
        assert isinstance(score, torch.Tensor)
        assert torch.equal(score, expected_score)
        assert score.device.type == device.type

    @pytest.mark.parametrize(
        "device, target, n_candidates, depth",
        [
            (torch.device("cpu"), "AUGCAUGC", 3, 5),
            (
                torch.device("cuda")
                if torch.cuda.is_available()
                else torch.device("cpu"),
                "GCUAGCUA",
                5,
                10,
            ),
        ],
    )
    def test_recommend(self, device, target, n_candidates, depth, monkeypatch):
        """Check AptaTransPipeline.recommend() generates candidate aptamers."""
        # setup
        model = MockAptaTransNeuralNet(device)
        prot_words = {"AUG": 0.8, "GCA": 0.6, "UGC": 0.4, "CUA": 0.2}
        pipeline = AptaTransPipeline(
            device=device, model=model, prot_words=prot_words, depth=depth
        )

        # mock Aptamer experiment
        class MockExperiment:
            def evaluate(self, candidate):
                return torch.tensor(0.75)

        def mock_aptamer(**kwargs):
            return MockExperiment()

<<<<<<< HEAD
        monkeypatch.setattr(
            "pyaptamer.aptatrans.pipeline.AptamerEvalAptaTrans", mock_aptamer
        )
=======
        monkeypatch.setattr("pyaptamer.aptatrans._pipeline.Aptamer", mock_aptamer)
>>>>>>> 92d2e4a8

        # mock MCTS to return deterministic candidates
        class MockMCTS:
            def __init__(self, **kwargs):
                self.counter = 0

            def run(self, verbose: bool = False):
                # Generate some mock candidates
                candidates = [
                    (f"APTA{i:03d}", f"sequence_{i}", torch.tensor(i) / 10)
                    for i in range(10)
                ]

                candidate_data = candidates[self.counter % len(candidates)]
                self.counter += 1

                return {
                    "candidate": candidate_data[0],  # reconstructed candidate
                    "sequence": candidate_data[1],  # original sequence
                    "score": candidate_data[2],  # evaluation score
                }

        monkeypatch.setattr("pyaptamer.aptatrans._pipeline.MCTS", MockMCTS)

        # test recommendation
        candidates = pipeline.recommend(target=target, n_candidates=n_candidates)

        # check output
        assert isinstance(candidates, set)
        assert len(candidates) == n_candidates  # should be exactly n_candidates

    @pytest.mark.parametrize(
        "device, candidate, target",
        [
            (torch.device("cpu"), "AUGCA", "GCUAGCUA"),
            (
                torch.device("cuda")
                if torch.cuda.is_available()
                else torch.device("cpu"),
                "GCUAG",
                "AUGCAUGC",
            ),
        ],
    )
    def test_get_interaction_map(self, device, candidate, target):
        """
        Check AptaTransPipeline.get_interaction_map() generates aptamer-protein
        interaction map.
        """
        model = MockAptaTransNeuralNet(torch.device(device))
        pipeline = AptaTransPipeline(
            device=torch.device(device), model=model, prot_words={"AAA": 0.5}
        )

        imap = pipeline.get_interaction_map(candidate, target)
        assert imap.shape == (
            1,
            1,
            model.apta_embedding.max_len,
            model.prot_embedding.max_len,
        )<|MERGE_RESOLUTION|>--- conflicted
+++ resolved
@@ -253,13 +253,9 @@
             def __init__(self, **kwargs):
                 captured_args.update(kwargs)
 
-<<<<<<< HEAD
         monkeypatch.setattr(
-            "pyaptamer.aptatrans.pipeline.AptamerEvalAptaTrans", MockAptamer
-        )
-=======
-        monkeypatch.setattr("pyaptamer.aptatrans._pipeline.Aptamer", MockAptamer)
->>>>>>> 92d2e4a8
+            "pyaptamer.aptatrans._pipeline.AptamerEvalAptaTrans", MockAptamer
+        )
 
         # test experiment initialization
         experiment = pipeline._init_aptamer_experiment(target)
@@ -302,13 +298,9 @@
         def mock_aptamer(**kwargs):
             return MockExperiment()
 
-<<<<<<< HEAD
         monkeypatch.setattr(
-            "pyaptamer.aptatrans.pipeline.AptamerEvalAptaTrans", mock_aptamer
-        )
-=======
-        monkeypatch.setattr("pyaptamer.aptatrans._pipeline.Aptamer", mock_aptamer)
->>>>>>> 92d2e4a8
+            "pyaptamer.aptatrans._pipeline.AptamerEvalAptaTrans", mock_aptamer
+        )
 
         # test prediction - note the typo fix: self.experiment -> experiment
         monkeypatch.setattr(
@@ -354,13 +346,9 @@
         def mock_aptamer(**kwargs):
             return MockExperiment()
 
-<<<<<<< HEAD
         monkeypatch.setattr(
-            "pyaptamer.aptatrans.pipeline.AptamerEvalAptaTrans", mock_aptamer
-        )
-=======
-        monkeypatch.setattr("pyaptamer.aptatrans._pipeline.Aptamer", mock_aptamer)
->>>>>>> 92d2e4a8
+            "pyaptamer.aptatrans._pipeline.AptamerEvalAptaTrans", mock_aptamer
+        )
 
         # mock MCTS to return deterministic candidates
         class MockMCTS:
