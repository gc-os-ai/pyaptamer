"""Test suite for AptaTrans' deep neural network and pipeline."""

__author__ = ["nennomp"]

import pytest
import torch
import torch.nn as nn

from pyaptamer.aptatrans import AptaTrans, AptaTransPipeline, EncoderPredictorConfig


class TestAptaTransModel:
    """Tests for the AptaTrans() class."""

    @pytest.fixture
    def embeddings(self) -> tuple[EncoderPredictorConfig, EncoderPredictorConfig]:
        """Create dummy embeddings configurations for testing purposes."""
        embedding = EncoderPredictorConfig(
            num_embeddings=16,
            target_dim=16,
            max_len=16,
        )
        return (embedding, embedding)

    def test_init_input_dim_not_divisible_by_heads(
        self,
        embeddings: tuple[EncoderPredictorConfig, EncoderPredictorConfig],
    ):
        """
        Check that an AssertionError is raised if input dimension is not divisible by
        the number of heads.
        """
        with pytest.raises(
            AssertionError,
            match="Input dimension 128 must be divisible by number of heads 3.",
        ):
            AptaTrans(
                apta_embedding=embeddings[0],
                prot_embedding=embeddings[1],
                in_dim=128,
                n_heads=3,
            )

    @pytest.mark.parametrize(
        "batch_size, seq_len_apta, seq_len_prot, in_dim",
        [(2, 50, 100, 128), (4, 100, 150, 256), (8, 75, 125, 512)],
    )
    def test_forward_encoders(self, batch_size, seq_len_apta, seq_len_prot, in_dim):
        """Check forward_encoders() produces correct outputs for pretraining."""
        apta_embedding = EncoderPredictorConfig(
            num_embeddings=125, target_dim=8, max_len=seq_len_apta
        )
        prot_embedding = EncoderPredictorConfig(
            num_embeddings=1000, target_dim=12, max_len=seq_len_prot
        )
        model = AptaTrans(
            apta_embedding=apta_embedding,
            prot_embedding=prot_embedding,
            in_dim=in_dim,
        )

        x_apta_mt = torch.randint(0, 125, (batch_size, seq_len_apta))
        x_apta_ss = torch.randint(0, 125, (batch_size, seq_len_apta))
        x_prot_mt = torch.randint(0, 1000, (batch_size, seq_len_prot))
        x_prot_ss = torch.randint(0, 1000, (batch_size, seq_len_prot))

        (y_apta_mt, y_apta_ss), (y_prot_mt, y_prot_ss) = model.forward_encoders(
            x_apta=(x_apta_mt, x_apta_ss), x_prot=(x_prot_mt, x_prot_ss)
        )

        # check output shapes for aptamer predictions
        assert y_apta_mt.shape == (batch_size, seq_len_apta, 125)
        assert y_apta_ss.shape == (batch_size, seq_len_apta, 8)

        assert y_prot_mt.shape == (batch_size, seq_len_prot, 1000)
        assert y_prot_ss.shape == (batch_size, seq_len_prot, 12)

    @pytest.mark.parametrize(
        "batch_size, seq_len_apta, seq_len_prot, in_dim",
        [(2, 50, 100, 128), (4, 100, 150, 256), (8, 75, 125, 512)],
    )
    def test_forward_imap(self, batch_size, seq_len_apta, seq_len_prot, in_dim):
        """Check forward_imap() computes interaction map correctly."""
        apta_embedding = EncoderPredictorConfig(
            num_embeddings=125, target_dim=8, max_len=seq_len_apta
        )
        prot_embedding = EncoderPredictorConfig(
            num_embeddings=1000, target_dim=12, max_len=seq_len_prot
        )
        model = AptaTrans(
            apta_embedding=apta_embedding,
            prot_embedding=prot_embedding,
            in_dim=in_dim,
        )

        x_apta = torch.randint(high=125, size=(batch_size, seq_len_apta))
        x_prot = torch.randint(high=1000, size=(batch_size, seq_len_prot))

        imap = model.forward_imap(x_apta, x_prot)

        assert isinstance(imap, torch.Tensor)
        assert imap.shape == (batch_size, 1, seq_len_apta, seq_len_prot)

    @pytest.mark.parametrize(
        "device, batch_size, in_dim, seq_len",
        [
            (torch.device("cpu"), 4, 32, 10),
            pytest.param(
                torch.device("cuda"),
                4,
                32,
                10,
                marks=pytest.mark.skipif(
                    not torch.cuda.is_available(), reason="CUDA not available"
                ),
            ),
        ],
    )
    @torch.no_grad()
    def test_forward(
        self,
        embeddings: tuple[EncoderPredictorConfig, EncoderPredictorConfig],
        device: torch.device,
        batch_size: int,
        in_dim: int,
        seq_len: int,
    ) -> None:
        """Check forward pass on specified device."""
        aptatrans = AptaTrans(
            apta_embedding=embeddings[0],
            prot_embedding=embeddings[1],
            in_dim=in_dim,
            n_encoder_layers=2,
            n_heads=4,
            conv_layers=[2, 2, 2],
            dropout=0.1,
        ).to(device)

        # dummy input tensors
        x_apta = torch.randint(
            high=embeddings[0].num_embeddings,
            size=(batch_size, seq_len),
            dtype=torch.long,
        ).to(device)
        x_prot = torch.randint(
            high=embeddings[1].num_embeddings,
            size=(batch_size, seq_len),
            dtype=torch.long,
        ).to(device)

        # forward pass
        output = aptatrans(x_apta, x_prot)

        assert output.shape == (batch_size, 1)
        # output should be in [0, 1] (sigmoid activation)
        assert torch.all(output >= 0.0) and torch.all(output <= 1.0)
        assert not torch.allclose(output[0], output[1], atol=1e-5)


class MockAptaTransNeuralNet(nn.Module):
    """Mock AptaTrans model for testing pipeline."""

    def __init__(self, device):
        super().__init__()
        self.device = device
        # mock embeddings with required attributes
        self.apta_embedding = type("MockEmbedding", (), {"max_len": 100})()
        self.prot_embedding = type("MockEmbedding", (), {"max_len": 150})()

    def forward_imap(self, x_apta, x_prot):
        batch_size = x_apta.shape[0]
        return torch.randn(
            batch_size,
            1,
            self.apta_embedding.max_len,
            self.prot_embedding.max_len,
            device=self.device,
        )

    def forward(self, x_apta, x_prot):
        # return deterministic scores based on input shapes
        batch_size = x_apta.shape[0]
        return torch.tensor([[0.8]], device=self.device).repeat(batch_size, 1)

    def to(self, device):
        self.device = device
        return self


class TestAptaTransPipeline:
    """Tests for the AptaTransPipeline() class."""

    @pytest.mark.parametrize(
        "device, prot_words",
        [
            (
                torch.device("cpu"),
                {"AAA": 0.5, "AAC": 0.3, "AAG": 0.8, "ACA": 0.2, "ACC": 0.9},
            ),
            (
                torch.device("cuda")
                if torch.cuda.is_available()
                else torch.device("cpu"),
                {"CCC": 0.6, "CCG": 0.4, "CGC": 0.7, "GGG": 0.1, "GGC": 0.85},
            ),
        ],
    )
    def test_initialization(self, device, prot_words):
        """Check AptaTransPipeline() initializes correctly."""
        model = MockAptaTransNeuralNet(device)
        pipeline = AptaTransPipeline(device=device, model=model, prot_words=prot_words)

        assert isinstance(pipeline, AptaTransPipeline)
        assert pipeline.device.type == device.type
        assert pipeline.model is model
        assert pipeline.model.device.type == device.type

        # check word dictionaries
        assert isinstance(pipeline.apta_words, dict)
        assert isinstance(pipeline.prot_words, dict)

        # check aptamer words contain all possible triplets (should be 125)
        assert len(pipeline.apta_words) == 125

        # check protein words filtering (only above average frequency)
        mean_freq = sum(prot_words.values()) / len(prot_words)
        expected_prot_count = sum(1 for freq in prot_words.values() if freq > mean_freq)
        assert len(pipeline.prot_words) == expected_prot_count

    @pytest.mark.parametrize(
        "device, target",
        [
            (torch.device("cpu"), "AUGCAUGC"),
            (
                torch.device("cuda")
                if torch.cuda.is_available()
                else torch.device("cpu"),
                "GCUAGCUA",
            ),
        ],
    )
    def test_init_aptamer_experiment(self, device, target, monkeypatch):
        """Check _init_aptamer_experiment() initializes Aptamer experiment correctly."""
        # setup
        model = MockAptaTransNeuralNet(device)
        prot_words = {"AUG": 0.8, "GCA": 0.6, "UGC": 0.4, "CUA": 0.2}
        pipeline = AptaTransPipeline(device=device, model=model, prot_words=prot_words)

        # mock Aptamer class to capture initialization arguments
        captured_args = {}

        class MockAptamer:
            def __init__(self, **kwargs):
                captured_args.update(kwargs)

<<<<<<< HEAD
        monkeypatch.setattr("pyaptamer.aptatrans._pipeline.Aptamer", MockAptamer)
=======
        monkeypatch.setattr(
            "pyaptamer.aptatrans._pipeline.AptamerEvalAptaTrans", MockAptamer
        )
>>>>>>> 4dd92bd9

        # test experiment initialization
        experiment = pipeline._init_aptamer_experiment(target)

        # check that Aptamer was initialized with correct arguments
        assert isinstance(experiment, MockAptamer)
        assert captured_args["target"] == target
        assert captured_args["model"] is model
        assert captured_args["device"] == device

    @pytest.mark.parametrize(
        "device, candidate, target",
        [
            (torch.device("cpu"), "AUGCA", "GCUAGCUA"),
            (
                torch.device("cuda")
                if torch.cuda.is_available()
                else torch.device("cpu"),
                "GCUAG",
                "AUGCAUGC",
            ),
        ],
    )
    def test_predict_api(self, device, candidate, target, monkeypatch):
        """Check predict_api() returns interaction scores correctly."""
        # setup
        model = MockAptaTransNeuralNet(device)
        prot_words = {"AUG": 0.8, "GCA": 0.6, "UGC": 0.4, "CUA": 0.2}
        pipeline = AptaTransPipeline(device=device, model=model, prot_words=prot_words)

        # expected score
        expected_score = torch.tensor(0.85, device=device)

        # mock Aptamer experiment with evaluate method
        class MockExperiment:
            def evaluate(self, cand):
                assert cand == candidate  # verify correct candidate is passed
                return expected_score

        def mock_aptamer(**kwargs):
            return MockExperiment()

<<<<<<< HEAD
        monkeypatch.setattr("pyaptamer.aptatrans._pipeline.Aptamer", mock_aptamer)
=======
        monkeypatch.setattr(
            "pyaptamer.aptatrans._pipeline.AptamerEvalAptaTrans", mock_aptamer
        )
>>>>>>> 4dd92bd9

        # test prediction - note the typo fix: self.experiment -> experiment
        monkeypatch.setattr(
            pipeline, "_init_aptamer_experiment", lambda target: MockExperiment()
        )

        # test predict_api
        score = pipeline.predict_api(candidate=candidate, target=target)

        # check output
        assert isinstance(score, torch.Tensor)
        assert torch.equal(score, expected_score)
        assert score.device.type == device.type

    @pytest.mark.parametrize(
        "device, target, n_candidates, depth",
        [
            (torch.device("cpu"), "AUGCAUGC", 3, 5),
            (
                torch.device("cuda")
                if torch.cuda.is_available()
                else torch.device("cpu"),
                "GCUAGCUA",
                5,
                10,
            ),
        ],
    )
    def test_recommend(self, device, target, n_candidates, depth, monkeypatch):
        """Check AptaTransPipeline.recommend() generates candidate aptamers."""
        # setup
        model = MockAptaTransNeuralNet(device)
        prot_words = {"AUG": 0.8, "GCA": 0.6, "UGC": 0.4, "CUA": 0.2}
        pipeline = AptaTransPipeline(
            device=device, model=model, prot_words=prot_words, depth=depth
        )

        # mock Aptamer experiment
        class MockExperiment:
            def evaluate(self, candidate):
                return torch.tensor(0.75)

        def mock_aptamer(**kwargs):
            return MockExperiment()

<<<<<<< HEAD
        monkeypatch.setattr("pyaptamer.aptatrans._pipeline.Aptamer", mock_aptamer)
=======
        monkeypatch.setattr(
            "pyaptamer.aptatrans._pipeline.AptamerEvalAptaTrans", mock_aptamer
        )
>>>>>>> 4dd92bd9

        # mock MCTS to return deterministic candidates
        class MockMCTS:
            def __init__(self, **kwargs):
                self.counter = 0

            def run(self, verbose: bool = False):
                # Generate some mock candidates
                candidates = [
                    (f"APTA{i:03d}", f"sequence_{i}", torch.tensor(i) / 10)
                    for i in range(10)
                ]

                candidate_data = candidates[self.counter % len(candidates)]
                self.counter += 1

                return {
                    "candidate": candidate_data[0],  # reconstructed candidate
                    "sequence": candidate_data[1],  # original sequence
                    "score": candidate_data[2],  # evaluation score
                }

        monkeypatch.setattr("pyaptamer.aptatrans._pipeline.MCTS", MockMCTS)

        # test recommendation
        candidates = pipeline.recommend(target=target, n_candidates=n_candidates)

        # check output
        assert isinstance(candidates, set)
        assert len(candidates) == n_candidates  # should be exactly n_candidates

    @pytest.mark.parametrize(
        "device, candidate, target",
        [
            (torch.device("cpu"), "AUGCA", "GCUAGCUA"),
            (
                torch.device("cuda")
                if torch.cuda.is_available()
                else torch.device("cpu"),
                "GCUAG",
                "AUGCAUGC",
            ),
        ],
    )
    def test_get_interaction_map(self, device, candidate, target):
        """
        Check AptaTransPipeline.get_interaction_map() generates aptamer-protein
        interaction map.
        """
        model = MockAptaTransNeuralNet(torch.device(device))
        pipeline = AptaTransPipeline(
            device=torch.device(device), model=model, prot_words={"AAA": 0.5}
        )

        imap = pipeline.get_interaction_map(candidate, target)
        assert imap.shape == (
            1,
            1,
            model.apta_embedding.max_len,
            model.prot_embedding.max_len,
        )<|MERGE_RESOLUTION|>--- conflicted
+++ resolved
@@ -253,13 +253,9 @@
             def __init__(self, **kwargs):
                 captured_args.update(kwargs)
 
-<<<<<<< HEAD
-        monkeypatch.setattr("pyaptamer.aptatrans._pipeline.Aptamer", MockAptamer)
-=======
         monkeypatch.setattr(
             "pyaptamer.aptatrans._pipeline.AptamerEvalAptaTrans", MockAptamer
         )
->>>>>>> 4dd92bd9
 
         # test experiment initialization
         experiment = pipeline._init_aptamer_experiment(target)
@@ -302,13 +298,9 @@
         def mock_aptamer(**kwargs):
             return MockExperiment()
 
-<<<<<<< HEAD
-        monkeypatch.setattr("pyaptamer.aptatrans._pipeline.Aptamer", mock_aptamer)
-=======
         monkeypatch.setattr(
             "pyaptamer.aptatrans._pipeline.AptamerEvalAptaTrans", mock_aptamer
         )
->>>>>>> 4dd92bd9
 
         # test prediction - note the typo fix: self.experiment -> experiment
         monkeypatch.setattr(
@@ -354,13 +346,9 @@
         def mock_aptamer(**kwargs):
             return MockExperiment()
 
-<<<<<<< HEAD
-        monkeypatch.setattr("pyaptamer.aptatrans._pipeline.Aptamer", mock_aptamer)
-=======
         monkeypatch.setattr(
             "pyaptamer.aptatrans._pipeline.AptamerEvalAptaTrans", mock_aptamer
         )
->>>>>>> 4dd92bd9
 
         # mock MCTS to return deterministic candidates
         class MockMCTS:
