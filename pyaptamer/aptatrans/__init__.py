"""
AptaTrans pipeline and deep neural network for predicting aptamer-protein interaction
(API) and recommending candidate aptamers for a given target protein.
"""

<<<<<<< HEAD
__author__ = ["nennomp"]
__all__ = [
    "AptaTrans",
=======
__all__ = [
    "AptaTrans",
    "AptaTransLightning",
>>>>>>> 92d2e4a8
    "AptaTransPipeline",
    "EncoderPredictorConfig",
]

from pyaptamer.aptatrans._model import AptaTrans
<<<<<<< HEAD
=======
from pyaptamer.aptatrans._model_lightning import AptaTransLightning
>>>>>>> 92d2e4a8
from pyaptamer.aptatrans._pipeline import AptaTransPipeline
from pyaptamer.aptatrans.layers import EncoderPredictorConfig<|MERGE_RESOLUTION|>--- conflicted
+++ resolved
@@ -3,23 +3,15 @@
 (API) and recommending candidate aptamers for a given target protein.
 """
 
-<<<<<<< HEAD
 __author__ = ["nennomp"]
 __all__ = [
     "AptaTrans",
-=======
-__all__ = [
-    "AptaTrans",
     "AptaTransLightning",
->>>>>>> 92d2e4a8
     "AptaTransPipeline",
     "EncoderPredictorConfig",
 ]
 
 from pyaptamer.aptatrans._model import AptaTrans
-<<<<<<< HEAD
-=======
 from pyaptamer.aptatrans._model_lightning import AptaTransLightning
->>>>>>> 92d2e4a8
 from pyaptamer.aptatrans._pipeline import AptaTransPipeline
 from pyaptamer.aptatrans.layers import EncoderPredictorConfig