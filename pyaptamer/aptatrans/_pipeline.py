"""
AptaTrans' complete pipeline for for aptamer-protein interaction prediction and
candidate aptamers recommendation.
"""

__author__ = ["nennomp"]
__all__ = ["AptaTransPipeline"]

import torch
from torch import Tensor

from pyaptamer.aptatrans import AptaTrans
from pyaptamer.experiments import AptamerEvalAptaTrans
from pyaptamer.mcts import MCTS
from pyaptamer.utils import (
    generate_triplets,
)
from pyaptamer.utils._base import filter_words


class AptaTransPipeline:
    """AptaTrans pipeline as described in [1]_.

    Original implementation: https://github.com/PNUMLB/AptaTrans.

    The AptaTrans pipeline combines leverages AptaTrans' deep neural network for
    aptamer-protein interaction prediction and, by combining it with Apta-MCTS [2]_,
    recommends candidate aptamers for a given target protein.

    Parameters
    ----------
    device : torch.device
        The device on which to run the model.
    model : AptaTrans
        An instance of the AptaTrans() class.
    prot_words : dict[str, int]
        A dictionary mapping protein words to their frequency. This should be computed
        on the protein dataset used for pretraining the protein encoder.
    depth : int, optional, default=20
        The depth of the tree in the Monte Carlo Tree Search (MCTS) algorithm.
    n_iterations : int, optional, default=1000
        The number of iterations for the MCTS algorithm.

    Attributes
    ----------
    apta_words, prot_words : dict[str, int]
        A dictionary mapping aptamer 3-mer subsequences to unique indices, and protein
        words to their frequency. In particular, `prot_words` now contains only protein
        words with above-average frequency.

    References
    ----------
    .. [1] Shin, Incheol, et al. "AptaTrans: a deep neural network for predicting
    aptamer-protein interaction using pretrained encoders." BMC bioinformatics 24.1
    (2023): 447.
    .. [2] Lee, Gwangho, et al. "Predicting aptamer sequences that interact with target
    proteins using an aptamer-protein interaction classifier and a Monte Carlo tree
    search approach." PloS one 16.6 (2021): e0253760.

    Examples
    --------
    >>> import torch
    >>> from pyaptamer.aptatrans import (
    ...     AptaTrans,
    ...     AptaTransPipeline,
    ...     EncoderPredictorConfig,
    ... )
    >>> device = torch.device("cuda" if torch.cuda.is_available() else "cpu")
    >>> apta_embedding = EncoderPredictorConfig(128, 16, max_len=100)
    >>> prot_embedding = EncoderPredictorConfig(128, 16, max_len=100)
    >>> prot_words = {"DHR": 0.5, "AIQ": 0.5, "AAG": 0.2}
    >>> target = "DHRNENIAIQ"
    >>> model = AptaTrans(apta_embedding, prot_embedding)
    >>> pipeline = AptaTransPipeline(device, model, prot_words, depth=5, n_iterations=5)
    >>> aptamer = "ACGUA"
    >>> imap = pipeline.get_interaction_map(aptamer, target)
    >>> candidates = pipeline.recommend(target, n_candidates=1, verbose=False)
    """

    def __init__(
        self,
        device: torch.device,
        model: AptaTrans,
        prot_words: dict[str, float],
        depth: int = 20,
        n_iterations: int = 1000,
    ) -> None:
        super().__init__()
        self.device = device
        self.model = model.to(device)
        self.depth = depth
        self.n_iterations = n_iterations

        self.apta_words, self.prot_words = self._init_words(prot_words)

    def _init_words(
        self,
        prot_words: dict[str, float],
    ) -> tuple[dict[str, int], dict[str, int]]:
        """Initialize aptamer and protein word vocabularies.

        For aptamers, creates a mapping between all possible 3-mer RNA subsequences and
        integer indices. For proteins, load protein words mapped to their frequency and
        filter out those with below-average frequency.

        Parameters
        ----------
        prot_words : dict[str, float]
            A dictionary containing protein 3-mer subsequences and their frequencies.

        Returns
        -------
        tuple[dict[str, int], dict[str, int]]
            A tuple of dictionaries mapping aptamer 3-mer subsequences to unique
            indices and protein words to their frequencies, respectively.
        """
        # generate all possible RNA triplets (5^3 -> 125 total)
<<<<<<< HEAD
        apta_words = generate_triplets(letters=["A", "C", "G", "U", "N"])
=======
        apta_words = generate_all_aptamer_triplets(letters=["A", "C", "G", "U", "N"])
>>>>>>> b764bbc1

        # filter out protein words with below average frequency
        prot_words = filter_words(prot_words)

        return (apta_words, prot_words)

<<<<<<< HEAD
    def _init_aptamer_experiment(self, target: str) -> Aptamer:
        """Initialize the aptamer experiment."""
        experiment = Aptamer(
=======
    def _init_aptamer_experiment(self, target: str) -> AptamerEvalAptaTrans:
        """Initialize the aptamer recommendation experiment."""
        experiment = AptamerEvalAptaTrans(
>>>>>>> b764bbc1
            target=target,
            model=self.model,
            device=self.device,
            prot_words=self.prot_words,
        )
        return experiment

    def get_interaction_map(self, candidate: str, target: str) -> Tensor:
        # TODO: to make the interaction map ready for plotting (at least if we were to
        # follow the original paper), there are additional steps. Need to decide if put
        # it here or elsewhere (e.g., in plotting code). For now, TBD.
        # Personally, I would leave this as is, to provide an "untouched" interaction
        # map.
        """Generate the aptamer-protein interaction map.

        Parameters
        ----------
        candidate : str
            The candidate aptamer sequence.
        target : str
            The target protein sequence.

        Returns
        -------
        Tensor
            A tensor containing the interaction map, of shape (batch_size, 1,
            seq_len_apta, seq_len_prot).
        """
        experiment = self._init_aptamer_experiment(target)
        return experiment.evaluate(candidate, return_interaction_map=True)

    def predict(self, candidate: str, target: str) -> Tensor:
        """Predict aptamer-protein interaction (API) score for a given target protein.

        This methods initializes a new aptamer experiment for the given aptamer
        candidate and target protein. Finally, it predict the interaction score using
        the AptaTrans' deep neural network.

        Parameters
        ----------
        candidate : str
            The candidate aptamer sequence.
        target : str
            The target protein sequence.

        Returns
        -------
        Tensor
            A tensor containing the predicted interaction score.
        """
        experiment = self._init_aptamer_experiment(target)
        return experiment.evaluate(candidate)

    @torch.no_grad()
    def recommend(
        self,
        target: str,
        n_candidates: int = 10,
        verbose: bool = True,
    ) -> set[tuple[str, str, float]]:
        """Recommend aptamer candidates for a given target protein.

        The Monte Carlo Tree Search (MCTS) algorithm is used to generate candidate
        aptamers. Then, AptaTrans' deep neural network is used as a scoring function to
        evaluate the candidates, inside the Aptamer() experiment. The process stop when
        `n_candidates` unique candidates are generated.

        Parameters
        ----------
        target : str
            The target protein sequence.
        n_candidates : int, optional, default=10
            The number of candidate aptamers to generate.
        verbose : bool, optional, default=True
            If True, enables print statements for debugging and progress tracking.

        Returns
        -------
        set[tuple[str, str, float]]
            A set of tuples containing reconstructed and unrecontructed candidate
            aptamer sequence, and the corresponding score.
        """
        experiment = self._init_aptamer_experiment(target)

        # initialize MCTS with the experiment
        mcts = MCTS(
            experiment=experiment,
            depth=self.depth,
            n_iterations=self.n_iterations,
        )

        # generate aptamer candidates
        candidates = set()
        while len(candidates) < n_candidates:
            candidate = mcts.run(verbose=verbose)
            candidates.add(tuple(candidate.values()))

        if verbose:
            for candidate, sequence, score in candidates:
                print(
                    f"Candidate: {candidate}, "
                    f"Sequence: {sequence}, "
                    f"Score: {score.item():.4f}"
                )

        return candidates<|MERGE_RESOLUTION|>--- conflicted
+++ resolved
@@ -13,7 +13,7 @@
 from pyaptamer.experiments import AptamerEvalAptaTrans
 from pyaptamer.mcts import MCTS
 from pyaptamer.utils import (
-    generate_triplets,
+    generate_all_aptamer_triplets,
 )
 from pyaptamer.utils._base import filter_words
 
@@ -115,26 +115,16 @@
             indices and protein words to their frequencies, respectively.
         """
         # generate all possible RNA triplets (5^3 -> 125 total)
-<<<<<<< HEAD
-        apta_words = generate_triplets(letters=["A", "C", "G", "U", "N"])
-=======
         apta_words = generate_all_aptamer_triplets(letters=["A", "C", "G", "U", "N"])
->>>>>>> b764bbc1
 
         # filter out protein words with below average frequency
         prot_words = filter_words(prot_words)
 
         return (apta_words, prot_words)
 
-<<<<<<< HEAD
-    def _init_aptamer_experiment(self, target: str) -> Aptamer:
-        """Initialize the aptamer experiment."""
-        experiment = Aptamer(
-=======
     def _init_aptamer_experiment(self, target: str) -> AptamerEvalAptaTrans:
         """Initialize the aptamer recommendation experiment."""
         experiment = AptamerEvalAptaTrans(
->>>>>>> b764bbc1
             target=target,
             model=self.model,
             device=self.device,
