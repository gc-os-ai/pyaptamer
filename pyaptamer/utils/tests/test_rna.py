"""Test suite for the RNA to vector utilities."""

__author__ = ["nennomp"]

from itertools import product

import numpy as np
import pytest
import torch

from pyaptamer.utils import dna2rna, encode_rna, generate_triplets, rna2vec


@pytest.mark.parametrize(
    "dna, expected_rna",
    [
        ("AAA", "AAA"),
        ("ACG", "ACG"),
        ("AAT", "AAU"),
        ("TTT", "UUU"),
        ("AAX", "AAN"),
        ("XXX", "NNN"),
    ],
)
def test_dna2rna(dna, expected_rna):
    """Check conversion of DNA to RNA nucleotides."""
    assert dna2rna(dna) == expected_rna


def test_dna2rna_edge_cases():
    """Check edge cases of DNA to RNA conversion."""
    # empty sequence
    assert dna2rna("") == ""
    # mixed lowercase/uppercase
    assert dna2rna("aAtT") == "NANU"
    assert dna2rna("AcGt") == "ANGN"


def test_generate_triplets():
    """Check generation of all possible 3-mer RNA subsequences (triplets)."""
    nucleotides = ["A", "C", "G", "U", "N"]
<<<<<<< HEAD
    words = generate_triplets(letters=nucleotides)
=======
    words = generate_all_aptamer_triplets(letters=nucleotides)
>>>>>>> b764bbc1
    expected_count = len(nucleotides) ** 3  # 5^3 = 125 triplets

    assert isinstance(words, dict)
    assert len(words) == expected_count

    # check that all combinations are present
    for triplet in product(nucleotides, repeat=3):
        triplet_str = "".join(triplet)
        assert triplet_str in words
        assert isinstance(words[triplet_str], int)


def test_rna2vec_rna_sequences():
    """Check conversion of RNA sequences."""
    # test sequences with known outcomes
    sequences = ["AAAA", "ACGT", "ACGU", "GGGN"]
    result = rna2vec(sequences, sequence_type="rna", max_sequence_length=275)

    assert isinstance(result, np.ndarray)
    assert result.shape[0] == len(sequences)
    assert result.shape[1] == 275  # default `max_sequence_length`

    nucleotides = ["A", "C", "G", "U", "N"]
    words = {
        "".join(triplet): i + 1
        for i, triplet in enumerate(product(nucleotides, repeat=3))
    }

    # 'AAAA' -> triplets: 'AAA', 'AAA'
    expected_aaa = words["AAA"]
    assert result[0][0] == expected_aaa
    assert result[0][1] == expected_aaa
    assert np.all(result[0][2:] == 0)  # rest should be padding

    # 'ACGT' -> 'ACGU' -> triplets: 'ACG', 'CGU'
    expected_acg = words["ACG"]
    expected_cgu = words["CGU"]
    assert result[1][0] == expected_acg
    assert result[1][1] == expected_cgu
    assert np.all(result[1][2:] == 0)  # rest should be padding

    # 'ACGU' -> triplets: 'ACG', 'CGU'
    assert result[2][0] == expected_acg
    assert result[2][1] == expected_cgu
    assert np.all(result[2][2:] == 0)  # rest should be padding

    # 'GGGN' -> triplets: 'GGG', 'GGN'
    expected_ggg_index = words["GGG"]
    expected_ggn_index = words["GGN"]
    assert result[3][0] == expected_ggg_index
    assert result[3][1] == expected_ggn_index
    assert np.all(result[3][2:] == 0)  # rest should be padding


def test_rna2vec_secondary_structure():
    """Check conversion of secondary structure sequences."""
    # test secondary structure sequences
    sequences = ["SSSS", "SSHH", "SSHHM"]
    result = rna2vec(sequences, sequence_type="ss", max_sequence_length=10)

    assert isinstance(result, np.ndarray)
    assert result.shape[0] == len(sequences)
    assert result.shape[1] == 10

    ss_letters = ["S", "H", "M", "I", "B", "X", "E"]
    words = {
        "".join(triplet): i + 1
        for i, triplet in enumerate(product(ss_letters, repeat=3))
    }

    # 'SSSS' -> triplets: 'SSS', 'SSS'
    expected_sss = words["SSS"]
    assert result[0][0] == expected_sss
    assert result[0][1] == expected_sss
    assert np.all(result[0][2:] == 0)  # rest should be padding

    # 'SSHH' -> triplets: 'SSH', 'SHH'
    expected_ssh = words["SSH"]
    expected_shh = words["SHH"]
    assert result[1][0] == expected_ssh
    assert result[1][1] == expected_shh
    assert np.all(result[1][2:] == 0)  # rest should be padding

    # 'SSHHM' -> triplets: 'SSH', 'SHH', 'HHM'
    expected_hhm = words["HHM"]
    assert result[2][0] == expected_ssh
    assert result[2][1] == expected_shh
    assert result[2][2] == expected_hhm
    assert np.all(result[2][3:] == 0)  # rest should be padding


def test_rna2vec_edge_cases():
    """Check edge cases for RNA to vector conversion."""
    # `max_sequence_length` is <= 0
    with pytest.raises(
        ValueError, match="`max_sequence_length` must be greater than 0"
    ):
        rna2vec(["ACGU"], sequence_type="rna", max_sequence_length=0)
    with pytest.raises(
        ValueError, match="`max_sequence_length` must be greater than 0"
    ):
        rna2vec(["ACGU"], sequence_type="rna", max_sequence_length=-1)

    # invalid sequence_type
    with pytest.raises(
        ValueError, match="`sequence_type` must be either 'rna' or 'ss'"
    ):
        rna2vec(["ACGU"], sequence_type="invalid")

    # `max_sequence_length` is smaller than the number of triplets
    result = rna2vec(["AAACGU"], sequence_type="rna", max_sequence_length=4)
    assert result.shape[1] == 4  # should truncate to 4 triplets

    # empty sequence
    result = rna2vec([""], sequence_type="rna")
    assert len(result) == 0

    # single character sequence (can't form triplet)
    result = rna2vec(["A"], sequence_type="rna")
    assert len(result) == 0

    # double character sequence (can't form triplet)
    result = rna2vec(["AA"], sequence_type="rna")
    assert len(result) == 0

    # test with secondary structure sequences - edge cases
    result = rna2vec(["S"], sequence_type="ss")
    assert len(result) == 0

    result = rna2vec(["SS"], sequence_type="ss")
    assert len(result) == 0


def test_rna2vec_default_parameters():
    """Check that default parameters work correctly."""
    sequences = ["ACGU"]
    # test default sequence_type="rna"
    result = rna2vec(sequences)
    assert isinstance(result, np.ndarray)
    assert result.shape == (1, 275)  # default max_sequence_length

    # test explicit defaults
    result_explicit = rna2vec(sequences, sequence_type="rna", max_sequence_length=275)
    assert np.array_equal(result, result_explicit)


@pytest.mark.parametrize(
    "sequences, words, max_len, word_max_len, expected",
    [
        # single sequence with exact matches
        (
            "ACD",
            {"A": 1, "C": 2, "D": 3, "AC": 4},
            5,
            3,
            torch.tensor([[4, 3, 0, 0, 0]], dtype=torch.int64),
        ),
        # multiple sequences with padding
        (
            ["ACG", "UGC"],
            {"A": 1, "C": 2, "G": 3, "U": 4, "AC": 5, "UG": 6},
            6,
            3,
            torch.tensor([[5, 3, 0, 0, 0, 0], [6, 2, 0, 0, 0, 0]], dtype=torch.int64),
        ),
        # sequence with truncation
        (
            "ACGUACGU",
            {"A": 1, "C": 2, "G": 3, "U": 4},
            4,
            3,
            torch.tensor([[1, 2, 3, 4]], dtype=torch.int64),
        ),
        # sequence with unknown tokens
        (
            "ACXGU",
            {"A": 1, "C": 2, "G": 3, "U": 4},
            6,
            3,
            torch.tensor([[1, 2, 0, 3, 4, 0]], dtype=torch.int64),
        ),
        # greedy matching preference for longer patterns
        (
            "ACGU",
            {"A": 1, "C": 2, "G": 3, "U": 4, "AC": 5, "ACG": 6, "ACGU": 7},
            3,
            4,
            torch.tensor([[7, 0, 0]], dtype=torch.int64),
        ),
    ],
)
def test_encode_rna(sequences, words, max_len, word_max_len, expected):
    """Check correct encoding of RNA sequences."""
    encoded = encode_rna(sequences, words, max_len, word_max_len)

    # check output type and shape
    assert isinstance(encoded, torch.Tensor)
    assert encoded.dtype == torch.int64
    if isinstance(sequences, str):
        assert encoded.shape == (1, max_len)
    else:
        assert encoded.shape == (len(sequences), max_len)

    # check encoded values match expected
    assert torch.equal(encoded, expected)

    # verify all values are non-negative
    assert (encoded >= 0).all()<|MERGE_RESOLUTION|>--- conflicted
+++ resolved
@@ -8,7 +8,7 @@
 import pytest
 import torch
 
-from pyaptamer.utils import dna2rna, encode_rna, generate_triplets, rna2vec
+from pyaptamer.utils import dna2rna, encode_rna, generate_all_aptamer_triplets, rna2vec
 
 
 @pytest.mark.parametrize(
@@ -39,11 +39,7 @@
 def test_generate_triplets():
     """Check generation of all possible 3-mer RNA subsequences (triplets)."""
     nucleotides = ["A", "C", "G", "U", "N"]
-<<<<<<< HEAD
-    words = generate_triplets(letters=nucleotides)
-=======
     words = generate_all_aptamer_triplets(letters=nucleotides)
->>>>>>> b764bbc1
     expected_count = len(nucleotides) ** 3  # 5^3 = 125 triplets
 
     assert isinstance(words, dict)
