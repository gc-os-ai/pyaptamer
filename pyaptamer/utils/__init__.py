"""Utils for the pyaptamer package."""

__author__ = ["nennomp"]
__all__ = [
    "dna2rna",
    "encode_rna",
    "generate_nplets",
    "rna2vec",
    "pdb_to_struct",
    "struct_to_aaseq",
<<<<<<< HEAD
    "fasta_to_aaseq",
    "hf_to_dataset",
]

from pyaptamer.utils._fasta_to_aaseq import fasta_to_aaseq
from pyaptamer.utils._hf_to_dataset import hf_to_dataset
=======
    "pdb_to_aaseq",
]

from pyaptamer.utils._pdb_to_aaseq import pdb_to_aaseq
>>>>>>> 31c204bd
from pyaptamer.utils._pdb_to_struct import pdb_to_struct
from pyaptamer.utils._rna import (
    dna2rna,
    encode_rna,
    generate_nplets,
    rna2vec,
)
from pyaptamer.utils._struct_to_aaseq import struct_to_aaseq<|MERGE_RESOLUTION|>--- conflicted
+++ resolved
@@ -8,19 +8,14 @@
     "rna2vec",
     "pdb_to_struct",
     "struct_to_aaseq",
-<<<<<<< HEAD
     "fasta_to_aaseq",
     "hf_to_dataset",
+    "pdb_to_aaseq",
 ]
 
 from pyaptamer.utils._fasta_to_aaseq import fasta_to_aaseq
 from pyaptamer.utils._hf_to_dataset import hf_to_dataset
-=======
-    "pdb_to_aaseq",
-]
-
 from pyaptamer.utils._pdb_to_aaseq import pdb_to_aaseq
->>>>>>> 31c204bd
 from pyaptamer.utils._pdb_to_struct import pdb_to_struct
 from pyaptamer.utils._rna import (
     dna2rna,
