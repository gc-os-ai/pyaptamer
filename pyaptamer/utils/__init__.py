--- conflicted
+++ resolved
@@ -8,18 +8,13 @@
     "rna2vec",
     "pdb_to_struct",
     "struct_to_aaseq",
-<<<<<<< HEAD
     "pdb_to_seq_uniprot",
-]
-
-from pyaptamer.utils._pdb_to_seq_uniprot import pdb_to_seq_uniprot
-=======
     "pdb_to_aaseq",
 ]
 
 from pyaptamer.utils._aa_str_to_letter import aa_str_to_letter
 from pyaptamer.utils._pdb_to_aaseq import pdb_to_aaseq
->>>>>>> 95ac1b1b
+from pyaptamer.utils._pdb_to_seq_uniprot import pdb_to_seq_uniprot
 from pyaptamer.utils._pdb_to_struct import pdb_to_struct
 from pyaptamer.utils._rna import (
     dna2rna,
