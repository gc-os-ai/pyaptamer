--- conflicted
+++ resolved
@@ -12,12 +12,9 @@
     "hf_to_dataset",
 ]
 
-<<<<<<< HEAD
 from pyaptamer.utils._fasta_to_aaseq import fasta_to_aaseq
 from pyaptamer.utils._hf_to_dataset import hf_to_dataset
-=======
 from pyaptamer.utils._pdb_to_struct import pdb_to_struct
->>>>>>> 84c30e79
 from pyaptamer.utils._rna import (
     dna2rna,
     encode_rna,
