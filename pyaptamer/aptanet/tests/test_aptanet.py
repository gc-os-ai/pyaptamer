--- conflicted
+++ resolved
@@ -1,8 +1,5 @@
-<<<<<<< HEAD
 __author__ = ["nennomp", "satvshr"]
-=======
-__author__ = "satvshr"
->>>>>>> f012e827
+
 
 import sys
 
