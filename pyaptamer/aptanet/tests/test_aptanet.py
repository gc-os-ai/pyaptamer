__author__ = ["nennomp", "satvshr"]


import sys

import numpy as np
import pytest
from sklearn.utils.estimator_checks import parametrize_with_checks

from pyaptamer.aptanet import AptaNetClassifier, AptaNetPipeline, AptaNetRegressor

params = [
    (
        "AGCTTAGCGTACAGCTTAAAAGGGTTTCCCCTGCCCGCGTAC",
        "ACDEFGHIKLMNPQRSTVWYACDEFGHIKLMNPQRSTVWY",
    )
]


@pytest.fixture
def aptamer_seq():
    return "AGCTTAGCGTACAGCTTAAAAGGGTTTCCCCTGCCCGCGTAC"


@pytest.fixture
def protein_seq():
    return "ACDEFGHIKLMNPQRSTVWYACDEFGHIKLMNPQRSTVWY"


@pytest.mark.skipif(
    sys.version_info >= (3, 13), reason="skorch does not support Python 3.13"
)
<<<<<<< HEAD
def test_pipeline_fit_and_predict(aptamer_seq, protein_seq):
=======
@pytest.mark.parametrize("aptamer_seq, protein_seq", params)
def test_pipeline_fit_and_predict_classification(aptamer_seq, protein_seq):
>>>>>>> 9c53e833
    """
    Test if Pipeline predictions are valid class labels and shape matches input
    for classification.
    """
    pipe = AptaNetPipeline()

    X_raw = [(aptamer_seq, protein_seq) for _ in range(40)]
    y = np.array([0] * 20 + [1] * 20, dtype=np.float32)

    pipe.fit(X_raw, y)
    preds = pipe.predict(X_raw)

    assert preds.shape == (40,)
    assert set(preds).issubset({0, 1})


@pytest.mark.skipif(
    sys.version_info >= (3, 13), reason="skorch does not support Python 3.13"
)
<<<<<<< HEAD
def test_pipeline_fit_and_predict_proba(aptamer_seq, protein_seq):
    """
    Test if Pipeline probability estimates predictions returns floats and shape matches
    input.
    """
    pipe = AptaNetPipeline()

    X_raw = [(aptamer_seq, protein_seq) for _ in range(40)]
    y = np.array([0] * 20 + [1] * 20, dtype=np.float32)

    pipe.fit(X_raw, y)
    preds = pipe.predict_proba(X_raw)

    assert preds.shape == (40, 2)
    assert preds.dtype == np.float32
    assert np.all((preds >= 0) & (preds <= 1))
=======
@pytest.mark.parametrize("aptamer_seq, protein_seq", params)
def test_pipeline_fit_and_predict_regression(aptamer_seq, protein_seq):
    """
    Test if Pipeline predictions are valid floats and shape matches input
    for regression.
    """
    pipe = AptaNetPipeline(classifier=AptaNetRegressor())

    X_raw = [(aptamer_seq, protein_seq) for _ in range(40)]
    y = np.linspace(0, 1, 40).astype(np.float32)

    pipe.fit(X_raw, y)
    preds = pipe.predict(X_raw)

    assert preds.shape == (40,)
    assert np.issubdtype(preds.dtype, np.floating)
>>>>>>> 9c53e833


@pytest.mark.skipif(
    sys.version_info >= (3, 13), reason="skorch does not support Python 3.13"
)
<<<<<<< HEAD
@parametrize_with_checks(
    estimators=[AptaNetClassifier()],
    # TODO: for some reason, despite including `check_pipeline_consistency` in the
    # checks that are supposed to fail (via `expected_failed_checks` parameter), the
    # check is still run and obviously fails. Currently, the if block is the only
    # workaround that works, and skips the check completely. Note that,
    # `check_pipeline_consistency` will never pass for non-deterministic estimators as
    # in our case. If anyone has a better working solution, please suggest.
    # expected_failed_checks={
    #    "check_pipeline_consistency": "estimator is non-deterministic"
    # },
)
=======
@parametrize_with_checks([AptaNetClassifier(), AptaNetRegressor()])
>>>>>>> 9c53e833
def test_sklearn_compatible_estimator(estimator, check):
    """
    Run scikit-learn's compatibility checks on the AptaNetClassifier.
    """
    expected_failed_checks = ["check_pipeline_consistency"]
    if check.func.__name__ not in expected_failed_checks:
        try:
            check(estimator)
        except Exception as e:
            pytest.fail(f"Estimator check failed: {e}")<|MERGE_RESOLUTION|>--- conflicted
+++ resolved
@@ -30,12 +30,8 @@
 @pytest.mark.skipif(
     sys.version_info >= (3, 13), reason="skorch does not support Python 3.13"
 )
-<<<<<<< HEAD
-def test_pipeline_fit_and_predict(aptamer_seq, protein_seq):
-=======
 @pytest.mark.parametrize("aptamer_seq, protein_seq", params)
 def test_pipeline_fit_and_predict_classification(aptamer_seq, protein_seq):
->>>>>>> 9c53e833
     """
     Test if Pipeline predictions are valid class labels and shape matches input
     for classification.
@@ -55,7 +51,6 @@
 @pytest.mark.skipif(
     sys.version_info >= (3, 13), reason="skorch does not support Python 3.13"
 )
-<<<<<<< HEAD
 def test_pipeline_fit_and_predict_proba(aptamer_seq, protein_seq):
     """
     Test if Pipeline probability estimates predictions returns floats and shape matches
@@ -72,7 +67,7 @@
     assert preds.shape == (40, 2)
     assert preds.dtype == np.float32
     assert np.all((preds >= 0) & (preds <= 1))
-=======
+    
 @pytest.mark.parametrize("aptamer_seq, protein_seq", params)
 def test_pipeline_fit_and_predict_regression(aptamer_seq, protein_seq):
     """
@@ -89,15 +84,12 @@
 
     assert preds.shape == (40,)
     assert np.issubdtype(preds.dtype, np.floating)
->>>>>>> 9c53e833
-
 
 @pytest.mark.skipif(
     sys.version_info >= (3, 13), reason="skorch does not support Python 3.13"
 )
-<<<<<<< HEAD
 @parametrize_with_checks(
-    estimators=[AptaNetClassifier()],
+    estimators=[AptaNetClassifier(), AptaNetRegressor()],
     # TODO: for some reason, despite including `check_pipeline_consistency` in the
     # checks that are supposed to fail (via `expected_failed_checks` parameter), the
     # check is still run and obviously fails. Currently, the if block is the only
@@ -108,9 +100,6 @@
     #    "check_pipeline_consistency": "estimator is non-deterministic"
     # },
 )
-=======
-@parametrize_with_checks([AptaNetClassifier(), AptaNetRegressor()])
->>>>>>> 9c53e833
 def test_sklearn_compatible_estimator(estimator, check):
     """
     Run scikit-learn's compatibility checks on the AptaNetClassifier.
