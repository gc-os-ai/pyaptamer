--- conflicted
+++ resolved
@@ -52,43 +52,19 @@
 
     Examples
     --------
-<<<<<<< HEAD
     >>> import torch
+    >>> from pyaptamer.aptatrans import AptaTrans, EncoderPredictorConfig
     >>> from pyaptamer.experiments import Aptamer
     >>> from pyaptamer.mcts import MCTS
+    >>> apta_embedding = EncoderPredictorConfig(128, 16, max_len=128)
+    >>> prot_embedding = EncoderPredictorConfig(128, 16, max_len=128)
+    >>> model = AptaTrans(apta_embedding, prot_embedding)
     >>> device = torch.device("cuda" if torch.cuda.is_available() else "cpu")
     >>> target = "MCKY"
-    >>> target_encoded = torch.tensor([1, 0, 0, 1, 0, 1], dtype=torch.float32).to
-    ... (device)
-    >>> experiment = Aptamer(target_encoded, target, model, device)
-    >>> mcts = MCTS(depth=10, experiment=experiment)
-    >>> candidate = mcts.run()
-    >>> print((candidate["candidate"], len(candidate["candidate"])))
-    ('CUUUAUGUCA', 10)
-    >>> print((candidate["sequence"], len(candidate["sequence"])))
-    ('_GU_A__U_CU__AU_U_C_', 20)
-    >>> print(candidate["score"])
-=======
-    >>> import torch  # doctest: +SKIP
-    >>> from pyaptamer.experiments import Aptamer  # doctest: +SKIP
-    >>> from pyaptamer.mcts import MCTS  # doctest: +SKIP
-    >>> device = torch.device(
-    ...     "cuda" if torch.cuda.is_available() else "cpu"
-    ... )  # doctest: +SKIP
-    >>> target = "MCKY"  # doctest: +SKIP
-    >>> target_enc = torch.tensor([1, 0, 0, 1, 0, 1], dtype=torch.float32).to(
-    ...     device
-    ... )  # doctest: +SKIP
-    >>> experiment = Aptamer(target_enc, target, model, device)  # doctest: +SKIP
-    >>> mcts = MCTS(depth=10, experiment=experiment)  # doctest: +SKIP
-    >>> candidate = mcts.run()  # doctest: +SKIP
-    >>> print((candidate["candidate"], len(candidate["candidate"])))  # doctest: +SKIP
-    ('CUUUAUGUCA', 10)
-    >>> print((candidate["sequence"], len(candidate["sequence"])))  # doctest: +SKIP
-    ('_GU_A__U_CU__AU_U_C_', 20)
-    >>> print(candidate["score"])  # doctest: +SKIP
->>>>>>> e141be10
-    tensor([0.5000])
+    >>> prot_words = {"AAA": 0.5, "AAC": 0.3, "AAG": 0.2}
+    >>> experiment = Aptamer(target, model, device, prot_words)
+    >>> mcts = MCTS(depth=5, n_iterations=2, experiment=experiment)
+    >>> candidate = mcts.run(verbose=False)
     """
 
     def __init__(
