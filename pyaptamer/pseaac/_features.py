__author__ = ["nennomp", "satvshr"]
__all__ = ["PSeAAC"]

from collections import Counter

import numpy as np

from pyaptamer.pseaac._props import aa_props
from pyaptamer.utils._pseaac_utils import AMINO_ACIDS, clean_protein_seq


class PSeAAC:
    """
    Compute Pseudo Amino Acid Composition (PseAAC) features for a protein sequence.

    This class generates a numerical feature vector that encodes both the composition
    and local order of amino acids in a protein sequence. The features are derived from
    selected physicochemical properties and sequence-order correlations as described in
    the PseAAC model by Chou.

<<<<<<< HEAD
    The PSeAAC algorithm uses normalized physicochemical (NP) properties of amino
    acids, which we load from a predefined matrix using `aa_props`. These properties
    can be grouped using one of the following options:


    - `prop_indices`: A list of property indices (0-based) to use (e.g.,
    `prop_indices=[3, 4, 8]` uses property groups [Polarity, Molecular Weight,
    Bulkiness] (refer table below)).
    - If `group_props` is an integer, the selected properties are grouped into chunks of
    that size (e.g., `group_props=3` groups into sets of 3). If `group_props` is None,
    then each property is treated as its own group.
    - If `custom_groups` is provided, it overrides all other logic. It must be a list of
    lists, where each sublist contains indices (0-based) of properties to group
    together. (e.g., `prop_indices=[[3, 4], [8]]` groups Polarity and Molecular Weight
    together, and Bulkiness is its own group).


    The properties in order are:


    0. Hydrophobicity
    1. Hydrophilicity
    2. Side-chain Mass
    3. Polarity
    4. Molecular Weight
    5. Melting Point
    6. Transfer Free Energy
    7. Buriability
    8. Bulkiness
    9. Solvation Free Energy
    10. Relative Mutability
    11. Residue Volume
    12. Volume
    13. Amino Acid Distribution
    14. Hydration Number
    15. Isoelectric Point
    16. Compressibility
    17. Chromatographic Index
    18. Unfolding Entropy Change
    19. Unfolding Enthalpy Change
    20. Unfolding Gibbs Free Energy Change
=======
    The PSeAAC algorithm uses 21 normalized physiochemical (NP) properties of amino
    acids, which we load from a predefined matrix using `aa_props`.These 21 properties
    are grouped into 7 distinct property groups, with each group containing
    3 consecutive properties. Specifically, the groups are arranged in order as follows:
    Group 1 includes properties 1–3, Group 2 includes properties 4–6, and so on, up to
    Group 7, which includes properties 19–21. The properties in order are:


    1. Hydrophobicity
    2. Hydrophilicity
    3. Side-chain Mass
    4. Polarity
    5. Molecular Weight
    6. Melting Point
    7. Transfer Free Energy
    8. Buriability
    9. Bulkiness
    10. Solvation Free Energy
    11. Relative Mutability
    12. Residue Volume
    13. Volume
    14. Amino Acid Distribution
    15. Hydration Number
    16. Isoelectric Point
    17. Compressibility
    18. Chromatographic Index
    19. Unfolding Entropy Change
    20. Unfolding Enthalpy Change
    21. Unfolding Gibbs Free Energy Change
>>>>>>> 9c53e833


    Each feature vector consists of:


    - 20 normalized amino acid composition features (frequency of each standard
    amino acid)
<<<<<<< HEAD
    - 30 sequence-order correlation features based on physicochemical similarity between
    residues.
    These 50 features are computed for each of the defined property groups,
    resulting in a final vector of length 50 × number of property groups.
    For example, if there are 7 groups, the output length is 350 ((20 + 30) * 7 = 350).
=======
    - `self.lambda_val` sequence-order correlation features based on physicochemical
    similarity between residues.
    These (20 + `self.lambda_val`) features are computed for each of 7 predefined
    property groups, resulting in a final vector of length (20 + `self.lambda_val`) * 7.

    See `transform` method for usage.

    Parameters
    ----------
    lambda_val : int, optional, default=30
        The lambda parameter defining the number of sequence-order correlation factors.
        This also determines the minimum length allowed for input protein sequences,
        which should be of length greater than `lambda_val`.
    weight : float, optional, default=0.05
        The weight factor for the sequence-order correlation features.

    Attributes
    ----------
    np_matrix : np.ndarray
        A 20x21 matrix of normalized physicochemical properties for the 20 standard
        amino acids.
    prop_groups : list of tuple
        List of 7 tuples, each containing indices of 3 properties that form a property
        group.
>>>>>>> 9c53e833

    Methods
    -------
    transform(protein_sequence)
        Generate the PseAAC feature vector for the given protein sequence.

    References
    ----------
    Shen HB, Chou KC. PseAAC: a flexible web server for generating various kinds of
    protein pseudo amino acid composition. Anal Biochem. 2008 Feb 15;373(2):386-8.
    doi: 10.1016/j.ab.2007.10.012. Epub 2007 Oct 13. PMID: 17976365.

<<<<<<< HEAD
    Parameters
    ----------
    prop_indices : list of int, optional
        List of property indices to use (0-based). If None, all properties are used.
    group_props : int or None, optional
        Group properties into chunks of this size. If None, no grouping
        (each property is its own group).
    custom_groups : list of list of int, optional
        Explicit custom groupings of property indices. Overrides group_props logic.

=======
>>>>>>> 9c53e833
    Example
    -------
    >>> from pyaptamer.pseaac import PSeAAC
    >>> pseaac = PSeAAC()
    >>> features = pseaac.transform("ACDEFGHIKLMNPQRHIKLMNPQRSTVWHIKLMNPQRSTVWY")
    >>> print(features[:10])
    [0.006 0.006 0.006 0.006 0.006 0.006 0.018 0.018 0.018 0.018]
    """

<<<<<<< HEAD
    def __init__(self, prop_indices=None, group_props=None, custom_groups=None):
        n_props = aa_props(type="numpy", normalize=True).shape[1]
        indices = list(range(n_props)) if prop_indices is None else prop_indices

        if custom_groups:
            self.prop_groups = custom_groups
        elif group_props is None:
            # No grouping; each property becomes its own group
            self.prop_groups = [[i] for i in indices]
        else:
            if len(indices) % group_props != 0:
                raise ValueError(
                    f"Number of properties ({len(indices)}) must be divisible by "
                    f"group_props ({group_props})."
                )
            self.prop_groups = [
                indices[i : i + group_props]
                for i in range(0, len(indices), group_props)
            ]

        # Load only needed properties from aa_props
        self.np_matrix = aa_props(list_props=indices, type="numpy", normalize=True)
        self.index_map = {idx: i for i, idx in enumerate(indices)}
        # Remap property groups to local indices
=======
    def __init__(self, lambda_val=30, weight=0.05):
        self.lambda_val = lambda_val
        self.weight = weight

        # Load normalized property matrix (20x21, rows=AA, cols=NP1-NP21)
        self.np_matrix = aa_props(type="numpy", normalize=True)
        # Each prop_group is a tuple of 3 columns (property indices)
>>>>>>> 9c53e833
        self.prop_groups = [
            [self.index_map[i] for i in group] for group in self.prop_groups
        ]

    def _normalized_aa(self, seq):
        """
        Compute the normalized amino acid composition for a sequence.

        Parameters
        ----------
        seq : str
            Protein sequence.

        Returns
        -------
        np.ndarray
            A 1D NumPy array of length 20, where each entry corresponds to the frequency
            of a standard amino acid in the input sequence. The order of amino acids is:
            ['A', 'C', 'D', 'E', 'F', 'G', 'H', 'I', 'K', 'L', 'M', 'N', 'P', 'Q', 'R',
            'S', 'T', 'V', 'W', 'Y']
        """
        counts = Counter(seq)
        total = len(seq)
        return np.array([counts.get(aa, 0) / total for aa in AMINO_ACIDS])

    def _avg_theta_val(self, seq_vec, seq_len, n, prop_group):
        """
        Compute the average theta value for a sequence and property group.

        Parameters
        ----------
        seq_vec : np.ndarray
            Sequence converted to integer indices (shape: [seq_len]).
        seq_len : int
            Length of the sequence.
        n : int
            Offset for theta calculation.
        prop_group : tuple of int
            Tuple of property indices.

        Returns
        -------
        float
            Average theta value.
        """
        props = self.np_matrix[:, prop_group]

        ri = props[seq_vec[: seq_len - n]]
        rj = props[seq_vec[n:]]

        diffs = rj - ri
        return np.mean(diffs**2)

    def transform(self, protein_sequence, lambda_val=30, weight=0.15):
        """
        Generate the PseAAC feature vector for the given protein sequence.

        This method computes a set of features based on amino acid composition
        and sequence-order correlations using physicochemical properties, as
        described in the Pseudo Amino Acid Composition (PseAAC) model. The protein
        sequence should be of length greater than `self.lambda_val`.

        Parameters
        ----------
        protein_sequence : str
            The input protein sequence consisting of valid amino acid characters
            (A, C, D, E, F, G, H, I, K, L, M, N, P, Q, R, S, T, V, W, Y).
        lambda_val : int, default=30
            The maximum distance between residues considered in the sequence-order
            correlation (θ) calculations.
        weight : float, default=0.15
            The weight factor that balances the contribution of sequence-order
            correlation features relative to amino acid composition features.

        Returns
        -------
        np.ndarray
<<<<<<< HEAD
            A 1D NumPy array of length 50 × number of normalized physicochemical
            (NP) property groups of amino acids. Each 50-element block consists of:
            - 20 normalized amino acid composition features
            - 30 normalized sequence-order correlation factors (theta values)
            For example, if there are 7 property groups, the output length is 350.
=======
            A 1D NumPy array of length (20 + `self.lambda_val) * number of normalized
            physiochemical (NP) property groups of amino acids (7).
            Each element consists of:
            - 20 normalized amino acid composition features
            - `self.lambda_val` normalized sequence-order correlation factors (theta
            values)
>>>>>>> 9c53e833

        Raises
        ------
        ValueError
<<<<<<< HEAD
            If the sequence contains invalid amino acids or is shorter than
            the required lambda value.
=======
            If the input sequence contains invalid amino acids or is shorter than
            `self.lambda_val`.
>>>>>>> 9c53e833
        """
        seq = clean_protein_seq(protein_sequence)
        seq_len = len(seq)
        if seq_len <= self.lambda_val:
            raise ValueError(
                f"Protein sequence is too short, should be longer than `lambda_val`. "
                f"Sequence length: {seq_len}, `lambda_val`: {self.lambda_val}."
            )

<<<<<<< HEAD
        self.lambda_val = lambda_val
        self.weight = weight
        all_pseaac = []

        seq_len = len(protein_sequence)
        if seq_len <= self.lambda_val:
            raise ValueError(
                f"Protein sequence too short for {self.lambda_val}."
                f"Must be > {self.lambda_val}."
            )
=======
        aa_to_idx = {aa: i for i, aa in enumerate(AMINO_ACIDS)}
        seq_vec = np.array([aa_to_idx[aa] for aa in seq], dtype=np.int32)

        aa_freq = self._normalized_aa(seq)
        sum_all_aa_freq = aa_freq.sum()
>>>>>>> 9c53e833

        all_pseaac = []
        for prop_group in self.prop_groups:
            all_theta_val = np.array(
                [
<<<<<<< HEAD
                    self._sum_theta_val(
                        protein_sequence, seq_len, self.lambda_val, n, prop_group
                    )
=======
                    self._avg_theta_val(seq_vec, seq_len, n, prop_group)
>>>>>>> 9c53e833
                    for n in range(1, self.lambda_val + 1)
                ]
            )

<<<<<<< HEAD
=======
            sum_all_theta_val = np.sum(all_theta_val)
>>>>>>> 9c53e833
            denominator_val = sum_all_aa_freq + (self.weight * sum_all_theta_val)

            # First 20 features: normalized amino acid composition
            all_pseaac.extend(np.round(aa_freq / denominator_val, 3))

<<<<<<< HEAD
            # Next 30 features: theta values
=======
            # Next `self.lambda_val` features: theta values
>>>>>>> 9c53e833
            all_pseaac.extend(
                np.round((self.weight * all_theta_val) / denominator_val, 3)
            )

        return np.array(all_pseaac)<|MERGE_RESOLUTION|>--- conflicted
+++ resolved
@@ -18,7 +18,6 @@
     selected physicochemical properties and sequence-order correlations as described in
     the PseAAC model by Chou.
 
-<<<<<<< HEAD
     The PSeAAC algorithm uses normalized physicochemical (NP) properties of amino
     acids, which we load from a predefined matrix using `aa_props`. These properties
     can be grouped using one of the following options:
@@ -60,37 +59,6 @@
     18. Unfolding Entropy Change
     19. Unfolding Enthalpy Change
     20. Unfolding Gibbs Free Energy Change
-=======
-    The PSeAAC algorithm uses 21 normalized physiochemical (NP) properties of amino
-    acids, which we load from a predefined matrix using `aa_props`.These 21 properties
-    are grouped into 7 distinct property groups, with each group containing
-    3 consecutive properties. Specifically, the groups are arranged in order as follows:
-    Group 1 includes properties 1–3, Group 2 includes properties 4–6, and so on, up to
-    Group 7, which includes properties 19–21. The properties in order are:
-
-
-    1. Hydrophobicity
-    2. Hydrophilicity
-    3. Side-chain Mass
-    4. Polarity
-    5. Molecular Weight
-    6. Melting Point
-    7. Transfer Free Energy
-    8. Buriability
-    9. Bulkiness
-    10. Solvation Free Energy
-    11. Relative Mutability
-    12. Residue Volume
-    13. Volume
-    14. Amino Acid Distribution
-    15. Hydration Number
-    16. Isoelectric Point
-    17. Compressibility
-    18. Chromatographic Index
-    19. Unfolding Entropy Change
-    20. Unfolding Enthalpy Change
-    21. Unfolding Gibbs Free Energy Change
->>>>>>> 9c53e833
 
 
     Each feature vector consists of:
@@ -98,13 +66,6 @@
 
     - 20 normalized amino acid composition features (frequency of each standard
     amino acid)
-<<<<<<< HEAD
-    - 30 sequence-order correlation features based on physicochemical similarity between
-    residues.
-    These 50 features are computed for each of the defined property groups,
-    resulting in a final vector of length 50 × number of property groups.
-    For example, if there are 7 groups, the output length is 350 ((20 + 30) * 7 = 350).
-=======
     - `self.lambda_val` sequence-order correlation features based on physicochemical
     similarity between residues.
     These (20 + `self.lambda_val`) features are computed for each of 7 predefined
@@ -129,7 +90,6 @@
     prop_groups : list of tuple
         List of 7 tuples, each containing indices of 3 properties that form a property
         group.
->>>>>>> 9c53e833
 
     Methods
     -------
@@ -142,7 +102,6 @@
     protein pseudo amino acid composition. Anal Biochem. 2008 Feb 15;373(2):386-8.
     doi: 10.1016/j.ab.2007.10.012. Epub 2007 Oct 13. PMID: 17976365.
 
-<<<<<<< HEAD
     Parameters
     ----------
     prop_indices : list of int, optional
@@ -153,8 +112,6 @@
     custom_groups : list of list of int, optional
         Explicit custom groupings of property indices. Overrides group_props logic.
 
-=======
->>>>>>> 9c53e833
     Example
     -------
     >>> from pyaptamer.pseaac import PSeAAC
@@ -164,7 +121,6 @@
     [0.006 0.006 0.006 0.006 0.006 0.006 0.018 0.018 0.018 0.018]
     """
 
-<<<<<<< HEAD
     def __init__(self, prop_indices=None, group_props=None, custom_groups=None):
         n_props = aa_props(type="numpy", normalize=True).shape[1]
         indices = list(range(n_props)) if prop_indices is None else prop_indices
@@ -189,15 +145,6 @@
         self.np_matrix = aa_props(list_props=indices, type="numpy", normalize=True)
         self.index_map = {idx: i for i, idx in enumerate(indices)}
         # Remap property groups to local indices
-=======
-    def __init__(self, lambda_val=30, weight=0.05):
-        self.lambda_val = lambda_val
-        self.weight = weight
-
-        # Load normalized property matrix (20x21, rows=AA, cols=NP1-NP21)
-        self.np_matrix = aa_props(type="numpy", normalize=True)
-        # Each prop_group is a tuple of 3 columns (property indices)
->>>>>>> 9c53e833
         self.prop_groups = [
             [self.index_map[i] for i in group] for group in self.prop_groups
         ]
@@ -275,31 +222,18 @@
         Returns
         -------
         np.ndarray
-<<<<<<< HEAD
-            A 1D NumPy array of length 50 × number of normalized physicochemical
-            (NP) property groups of amino acids. Each 50-element block consists of:
-            - 20 normalized amino acid composition features
-            - 30 normalized sequence-order correlation factors (theta values)
-            For example, if there are 7 property groups, the output length is 350.
-=======
             A 1D NumPy array of length (20 + `self.lambda_val) * number of normalized
             physiochemical (NP) property groups of amino acids (7).
             Each element consists of:
             - 20 normalized amino acid composition features
             - `self.lambda_val` normalized sequence-order correlation factors (theta
             values)
->>>>>>> 9c53e833
 
         Raises
         ------
         ValueError
-<<<<<<< HEAD
-            If the sequence contains invalid amino acids or is shorter than
-            the required lambda value.
-=======
             If the input sequence contains invalid amino acids or is shorter than
             `self.lambda_val`.
->>>>>>> 9c53e833
         """
         seq = clean_protein_seq(protein_sequence)
         seq_len = len(seq)
@@ -309,54 +243,28 @@
                 f"Sequence length: {seq_len}, `lambda_val`: {self.lambda_val}."
             )
 
-<<<<<<< HEAD
-        self.lambda_val = lambda_val
-        self.weight = weight
-        all_pseaac = []
-
-        seq_len = len(protein_sequence)
-        if seq_len <= self.lambda_val:
-            raise ValueError(
-                f"Protein sequence too short for {self.lambda_val}."
-                f"Must be > {self.lambda_val}."
-            )
-=======
         aa_to_idx = {aa: i for i, aa in enumerate(AMINO_ACIDS)}
         seq_vec = np.array([aa_to_idx[aa] for aa in seq], dtype=np.int32)
 
         aa_freq = self._normalized_aa(seq)
         sum_all_aa_freq = aa_freq.sum()
->>>>>>> 9c53e833
 
         all_pseaac = []
         for prop_group in self.prop_groups:
             all_theta_val = np.array(
                 [
-<<<<<<< HEAD
-                    self._sum_theta_val(
-                        protein_sequence, seq_len, self.lambda_val, n, prop_group
-                    )
-=======
                     self._avg_theta_val(seq_vec, seq_len, n, prop_group)
->>>>>>> 9c53e833
                     for n in range(1, self.lambda_val + 1)
                 ]
             )
 
-<<<<<<< HEAD
-=======
             sum_all_theta_val = np.sum(all_theta_val)
->>>>>>> 9c53e833
             denominator_val = sum_all_aa_freq + (self.weight * sum_all_theta_val)
 
             # First 20 features: normalized amino acid composition
             all_pseaac.extend(np.round(aa_freq / denominator_val, 3))
 
-<<<<<<< HEAD
-            # Next 30 features: theta values
-=======
             # Next `self.lambda_val` features: theta values
->>>>>>> 9c53e833
             all_pseaac.extend(
                 np.round((self.weight * all_theta_val) / denominator_val, 3)
             )
