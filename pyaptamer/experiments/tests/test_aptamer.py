--- conflicted
+++ resolved
@@ -2,11 +2,7 @@
 
 __author__ = ["nennomp"]
 
-<<<<<<< HEAD
-import numpy as np
-=======
 import numpy
->>>>>>> 9ec9e13c
 import pytest
 import torch
 import torch.nn as nn
@@ -47,11 +43,7 @@
         binding, binding).
         """
         # return probability scores as a list
-<<<<<<< HEAD
-        return np.array([[1 - self.fixed_score, self.fixed_score]] * len(X))
-=======
         return numpy.array([[1 - self.fixed_score, self.fixed_score]] * len(X))
->>>>>>> 9ec9e13c
 
     def fit(self, X, y):
         """Mock fit method."""
@@ -130,63 +122,36 @@
         """Check that the experiment's evaluation method works correctly."""
         aptamer_candidate = "ACGU"
         score = experiment.evaluate(aptamer_candidate)
-<<<<<<< HEAD
-        assert isinstance(score, Tensor)
-        assert score.shape == (1,)
-=======
         assert isinstance(score, numpy.float64)
->>>>>>> 9ec9e13c
 
     @pytest.mark.parametrize("experiment", ["aptatrans", "aptanet"], indirect=True)
     def test_evaluate_empty_sequence(self, experiment):
         """Check evaluation with empty sequence."""
         score = experiment.evaluate("")
-<<<<<<< HEAD
-        assert isinstance(score, Tensor)
-        assert score.shape == (1,)
-=======
         assert isinstance(score, numpy.float64)
->>>>>>> 9ec9e13c
 
     @pytest.mark.parametrize("experiment", ["aptatrans", "aptanet"], indirect=True)
     def test_evaluate_with_underscores(self, experiment):
         """Check evaluation with sequences containing underscores."""
         aptamer_candidate = "A_C_G_U_"
         score = experiment.evaluate(aptamer_candidate)
-<<<<<<< HEAD
-        assert isinstance(score, Tensor)
-        assert score.shape == (1,)
-=======
         assert isinstance(score, numpy.float64)
->>>>>>> 9ec9e13c
 
     @pytest.mark.parametrize("experiment", ["aptatrans", "aptanet"], indirect=True)
     def test_evaluate_already_reconstructed(self, experiment):
         """Check evaluation with already reconstructed sequence."""
         aptamer_candidate = "ACGU"  # no underscores
         score = experiment.evaluate(aptamer_candidate)
-<<<<<<< HEAD
-        assert isinstance(score, Tensor)
-        assert score.shape == (1,)
-=======
         assert isinstance(score, numpy.float64)
->>>>>>> 9ec9e13c
 
     def test_reconstruct_aptanet(self, aptanet_experiment):
         """Check sequence reconstruction in AptamerEvalAptaNet."""
         result = aptanet_experiment.reconstruct("")
         assert result == ""
-<<<<<<< HEAD
 
         result = aptanet_experiment.reconstruct("A_C_G_U_")
         assert result == "UGCA"
 
-=======
-
-        result = aptanet_experiment.reconstruct("A_C_G_U_")
-        assert result == "UGCA"
-
->>>>>>> 9ec9e13c
     def test_reconstruct_aptatrans(self, aptatrans_experiment):
         """Check sequence reconstruction in AptamerEvalAptaTrans."""
         result_str, result_vector = aptatrans_experiment.reconstruct("")
@@ -210,10 +175,6 @@
         score = aptatrans_experiment.evaluate(
             aptamer_candidate, return_interaction_map=True
         )
-<<<<<<< HEAD
-        assert isinstance(score, Tensor)
-=======
         assert isinstance(score, numpy.ndarray)
->>>>>>> 9ec9e13c
         # 100 is the maximum length specified in our mock model
         assert score.shape == (1, 1, 100, aptatrans_experiment.target_encoded.shape[1])