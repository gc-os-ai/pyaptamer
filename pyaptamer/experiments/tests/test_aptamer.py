--- conflicted
+++ resolved
@@ -108,66 +108,6 @@
             device=device,
             prot_words=prot_words,
         )
-<<<<<<< HEAD
-
-    @pytest.fixture
-    def aptanet_experiment(self, target, pipeline):
-        """Fixture that returns an initialized AptamerEvalAptaNet instance."""
-        return AptamerEvalAptaNet(
-            target=target,
-            pipeline=pipeline,
-        )
-
-    @pytest.mark.parametrize("experiment", ["aptatrans", "aptanet"], indirect=True)
-    def test_evaluate(self, experiment):
-        """Check that the experiment's evaluation method works correctly."""
-        aptamer_candidate = "ACGU"
-        score = experiment.evaluate(aptamer_candidate)
-        assert isinstance(score, numpy.float64)
-
-    @pytest.mark.parametrize("experiment", ["aptatrans", "aptanet"], indirect=True)
-    def test_evaluate_empty_sequence(self, experiment):
-        """Check evaluation with empty sequence."""
-        score = experiment.evaluate("")
-        assert isinstance(score, numpy.float64)
-
-    @pytest.mark.parametrize("experiment", ["aptatrans", "aptanet"], indirect=True)
-    def test_evaluate_with_underscores(self, experiment):
-        """Check evaluation with sequences containing underscores."""
-        aptamer_candidate = "A_C_G_U_"
-        score = experiment.evaluate(aptamer_candidate)
-        assert isinstance(score, numpy.float64)
-
-    @pytest.mark.parametrize("experiment", ["aptatrans", "aptanet"], indirect=True)
-    def test_evaluate_already_reconstructed(self, experiment):
-        """Check evaluation with already reconstructed sequence."""
-        aptamer_candidate = "ACGU"  # no underscores
-        score = experiment.evaluate(aptamer_candidate)
-        assert isinstance(score, numpy.float64)
-
-    def test_reconstruct_aptanet(self, aptanet_experiment):
-        """Check sequence reconstruction in AptamerEvalAptaNet."""
-        result = aptanet_experiment.reconstruct("")
-        assert result == ""
-
-        result = aptanet_experiment.reconstruct("A_C_G_U_")
-        assert result == "UGCA"
-
-    def test_reconstruct_aptatrans(self, aptatrans_experiment):
-        """Check sequence reconstruction in AptamerEvalAptaTrans."""
-        result_str, result_vector = aptatrans_experiment.reconstruct("")
-        assert result_str == ""
-        assert torch.equal(result_vector, torch.tensor([]))
-
-        result_str, result_vector = aptatrans_experiment.reconstruct("A_C__G_U")
-        assert result_str == "CAGU"
-        # 100 is the maximum length specified in our mock model
-        assert result_vector.shape == (1, 100)
-        assert result_vector[0, 0] != 0  # first triplet should not be 0
-        assert result_vector[0, 1] != 0  # second triplet should not be 0
-        assert torch.all(result_vector[0, 2:] == 0)  # rest should be padding
-
-=======
 
     @pytest.fixture
     def aptanet_experiment(self, target, pipeline):
@@ -197,7 +137,6 @@
         score = experiment.evaluate(aptamer_candidate)
         assert isinstance(score, numpy.float64)
 
->>>>>>> 8f8165c1
     def test_evaluate_imap(self, aptatrans_experiment):
         """
         Check that the experiment's evaluation method works correctly when returning
