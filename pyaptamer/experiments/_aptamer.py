--- conflicted
+++ resolved
@@ -1,10 +1,5 @@
 __author__ = ["nennomp"]
 __all__ = ["AptamerEvalAptaNet", "AptamerEvalAptaTrans"]
-<<<<<<< HEAD
-
-from abc import ABC, abstractmethod
-=======
->>>>>>> 9ec9e13c
 
 from abc import ABC, abstractmethod
 
@@ -43,13 +38,8 @@
 
         The experiment expects aptamer candidates in a specific (encoded) format
         involving pairs of nucleotide letters and direction markers (underscores). For
-<<<<<<< HEAD
-        instance, 'A_' indicates adding 'A' to the right of the current sequence
-        (appending), while '_A' indicates adding 'A' to the left (prepending). As an
-=======
         instance, 'A_' indicates adding 'A' to the left of the current sequence
         (prepending), while '_A' indicates adding 'A' to the right (appending). As an
->>>>>>> 9ec9e13c
         example, the input 'A_C__GU_' would be reconstructed to 'UCAG'.
 
         Parameters
@@ -95,11 +85,7 @@
         return result
 
     @abstractmethod
-<<<<<<< HEAD
-    def evaluate(self, aptamer_candidate: str, **kwargs) -> Tensor:
-=======
     def evaluate(self, aptamer_candidate: str, **kwargs) -> np.float64:
->>>>>>> 9ec9e13c
         """Evaluate the given aptamer candidate against the target protein.
 
         Parameters
@@ -111,11 +97,7 @@
 
         Returns
         -------
-<<<<<<< HEAD
-        Tensor
-=======
         np.float64
->>>>>>> 9ec9e13c
             The score assigned to the aptamer candidate.
         """
         pass
@@ -134,16 +116,10 @@
         Model to use for assigning scores.
     device : torch.device
         Device to run the model on.
-<<<<<<< HEAD
-    prot_words : dict[str, int]
-        A dictionary mapping protein 3-mer protein subsequences to integer token IDs.
-        Used to encode protein sequences into their numerical representions.
-=======
     prot_words : dict[str, float]
         A dictionary mapping protein 3-mer protein subsequences to their frequency in
         the dataset using for training the model used in the experiment. Used to encode
         protein sequences into their numerical representions.
->>>>>>> 9ec9e13c
 
     Attributes
     ----------
@@ -190,13 +166,8 @@
 
         The experiment expects aptamer candidates in a specific (encoded) format
         involving pairs of nucleotide letters and direction markers (underscores). For
-<<<<<<< HEAD
-        instance, 'A_' indicates adding 'A' to the right of the current sequence
-        (appending), while '_A' indicates adding 'A' to the left (prepending). As an
-=======
         instance, 'A_' indicates adding 'A' to the left of the current sequence
         (prepending), while '_A' indicates adding 'A' to the right (appending). As an
->>>>>>> 9ec9e13c
         example, the input 'A_C__GU_' would be reconstructed to 'UCAG'. Then, the
         reconstructed sequence is converted to a numerical representation using the
         `rna2vec` function.
@@ -208,14 +179,9 @@
 
         Returns
         -------
-<<<<<<< HEAD
-        str
-            The reconstructed RNA sequence.
-=======
         tuple[str, Tensor]
             A tuple containing the reconstructed RNA sequence and its numerical
             representation, respectively.
->>>>>>> 9ec9e13c
         """
         # get the base reconstructed sequence
         reconstructed_seq = super().reconstruct(sequence)
@@ -272,17 +238,11 @@
                 .numpy()
             )
         else:
-<<<<<<< HEAD
-            return self.model(
-                aptamer_candidate.to(self.device),
-                self.target_encoded,
-=======
             return np.float64(
                 self.model(
                     aptamer_candidate.to(self.device),
                     self.target_encoded,
                 ).item()
->>>>>>> 9ec9e13c
             )
 
 
@@ -319,11 +279,7 @@
         super().__init__(target)
         self.pipeline = pipeline
 
-<<<<<<< HEAD
-    def evaluate(self, aptamer_candidate: str) -> Tensor:
-=======
     def evaluate(self, aptamer_candidate: str) -> np.float64:
->>>>>>> 9ec9e13c
         """Evaluate the given aptamer candidate against the target protein.
 
         Parameters
@@ -336,18 +292,10 @@
 
         Returns
         -------
-<<<<<<< HEAD
-        Tensor
-=======
         np.float64
->>>>>>> 9ec9e13c
             The probability score assigned to the aptamer candidate.
         """
         aptamer_seq = self.reconstruct(aptamer_candidate)
         score = self.pipeline.predict_proba(X=[(aptamer_seq, self.target)])
 
-<<<<<<< HEAD
-        return torch.tensor(score[:, 1])  # return the positive class probability
-=======
-        return np.float64(score[:, 1].item())  # return the positive class probability
->>>>>>> 9ec9e13c
+        return np.float64(score[:, 1].item())  # return the positive class probability