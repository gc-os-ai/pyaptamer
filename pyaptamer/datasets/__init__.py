--- conflicted
+++ resolved
@@ -8,11 +8,8 @@
 
 __all__ = [
     "load_csv_dataset",
-<<<<<<< HEAD
-    "load_from_rcsb",
-=======
->>>>>>> b764bbc1
     "load_hf_dataset",
     "load_pfoa_structure",
     "load_1gnh_structure",
+    "load_from_rcsb",
 ]