--- conflicted
+++ resolved
@@ -1,26 +1,20 @@
 """Contains datasets along with their loaders."""
 
-<<<<<<< HEAD
 from pyaptamer.datasets._loaders._aptacom_loader import (
     load_aptacom_for_training,
     load_complete_aptacom,
 )
-=======
 from pyaptamer.datasets._loaders._csv_loader import load_csv_dataset
 from pyaptamer.datasets._loaders._hf_loader import load_hf_dataset
->>>>>>> b764bbc1
 from pyaptamer.datasets._loaders._one_gnh import load_1gnh_structure
 from pyaptamer.datasets._loaders._online_databank import load_from_rcsb
 from pyaptamer.datasets._loaders._pfoa_loader import load_pfoa_structure
 
 __all__ = [
-<<<<<<< HEAD
     "load_complete_aptacom",
     "load_aptacom_for_training",
-=======
     "load_csv_dataset",
     "load_hf_dataset",
->>>>>>> b764bbc1
     "load_pfoa_structure",
     "load_1gnh_structure",
     "load_from_rcsb",
