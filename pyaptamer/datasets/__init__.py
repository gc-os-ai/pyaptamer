--- conflicted
+++ resolved
@@ -1,8 +1,8 @@
 """Contains datasets along with their loaders."""
 
-<<<<<<< HEAD
 __all__ = [
     "load_csv_dataset",
+    "load_from_rcsb",
     "load_hf_dataset",
     "load_pfoa_structure",
     "load_1gnh_structure",
@@ -11,15 +11,5 @@
 from pyaptamer.datasets._loaders._csv_loader import load_csv_dataset
 from pyaptamer.datasets._loaders._hf_loader import load_hf_dataset
 from pyaptamer.datasets._loaders._one_gnh import load_1gnh_structure
-from pyaptamer.datasets._loaders._pfoa_loader import load_pfoa_structure
-=======
-from pyaptamer.datasets._loaders._one_gnh import load_1gnh_structure
 from pyaptamer.datasets._loaders._online_databank import load_from_rcsb
-from pyaptamer.datasets._loaders._pfoa_loader import load_pfoa_structure
-
-__all__ = [
-    "load_pfoa_structure",
-    "load_1gnh_structure",
-    "load_from_rcsb",
-]
->>>>>>> 5e66add7
+from pyaptamer.datasets._loaders._pfoa_loader import load_pfoa_structure