--- conflicted
+++ resolved
@@ -1,21 +1,14 @@
 """Loaders for different data structures."""
 
-<<<<<<< HEAD
-from pyaptamer.datasets._loaders._csv_loader import load_csv_dataset
-=======
 from pyaptamer.datasets._loaders._aptacom_loader import (
     load_aptacom_full,
     load_aptacom_xy,
 )
 from pyaptamer.datasets._loaders._csv_loader import load_csv_dataset
 from pyaptamer.datasets._loaders._hf_loader import load_hf_dataset
->>>>>>> 95ac1b1b
 from pyaptamer.datasets._loaders._one_gnh import load_1gnh_structure
 from pyaptamer.datasets._loaders._pfoa import load_pfoa_structure
 
-<<<<<<< HEAD
-__all__ = ["load_pfoa_structure", "load_1gnh_structure", "load_csv_dataset"]
-=======
 __all__ = [
     "load_pfoa_structure",
     "load_1gnh_structure",
@@ -26,5 +19,4 @@
     "load_pfoa_structure",
     "load_1gnh",
     "load_1gnh_structure",
-]
->>>>>>> 95ac1b1b
+]