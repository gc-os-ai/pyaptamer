"""Loaders for different data structures."""

from pyaptamer.datasets._loaders._csv_loader import load_csv_dataset
<<<<<<< HEAD
=======
from pyaptamer.datasets._loaders._hf_loader import load_hf_dataset
>>>>>>> 84c30e79
from pyaptamer.datasets._loaders._one_gnh import load_1gnh_structure
from pyaptamer.datasets._loaders._pfoa import load_pfoa_structure

<<<<<<< HEAD
__all__ = ["load_pfoa_structure", "load_1gnh_structure", "load_csv_dataset"]
=======
__all__ = [
    "load_csv_dataset",
    "load_hf_dataset",
    "load_pfoa_structure",
    "load_1gnh_structure",
]
>>>>>>> 84c30e79
<|MERGE_RESOLUTION|>--- conflicted
+++ resolved
@@ -1,20 +1,13 @@
 """Loaders for different data structures."""
 
 from pyaptamer.datasets._loaders._csv_loader import load_csv_dataset
-<<<<<<< HEAD
-=======
 from pyaptamer.datasets._loaders._hf_loader import load_hf_dataset
->>>>>>> 84c30e79
 from pyaptamer.datasets._loaders._one_gnh import load_1gnh_structure
 from pyaptamer.datasets._loaders._pfoa import load_pfoa_structure
 
-<<<<<<< HEAD
-__all__ = ["load_pfoa_structure", "load_1gnh_structure", "load_csv_dataset"]
-=======
 __all__ = [
     "load_csv_dataset",
     "load_hf_dataset",
     "load_pfoa_structure",
     "load_1gnh_structure",
-]
->>>>>>> 84c30e79
+]