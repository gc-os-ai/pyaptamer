[build-system]
requires = ["setuptools>=61.0", "wheel"]
build-backend = "setuptools.build_meta"

[project]
name = "pyaptamer"
version = "0.0.1.dev0"
description = "Python library for aptamer simulation"
readme = "README.md"
requires-python = ">=3.10"
authors = [
    {name="German Center for Open Source AI", email="info@gcos.ai"}
]

dependencies = [
    "biopython>=1.83",
    "numpy>=2.0.2",
    "openmm>=8.3.0,<8.4.0",
    "pandas>=2.0.0",
    "scikit-base",
    "torch>=2.5.1",
    "scikit-learn>=1.3.0",
    "skorch"
]

[project.optional-dependencies]
dev = [
    "ruff>=0.12.0",
    "pytest>=8.0.0",
<<<<<<< HEAD
    "torch>=2.0.0",
    "scikit-learn>=1.3.0",
    "python>=12.0.0,<13.0.0",
    "pre-commit",
    "biopython>=1.83"
=======
    "pre-commit",
>>>>>>> eef91ffb
]

[tool.ruff]
line-length = 88
target-version = "py310"
exclude = ["__pycache__", ".venv", "build", "dist", ".git"]

[tool.ruff.lint]
select = ["E", "F", "B", "I", "UP", "N", "C4"]
ignore = ["N803", "N806"]

[tool.ruff.format]
quote-style = "double"
line-ending = "lf"
indent-style = "space"
docstring-code-format = true

[tool.setuptools.packages.find]
include = ["pyaptamer*"]<|MERGE_RESOLUTION|>--- conflicted
+++ resolved
@@ -27,15 +27,7 @@
 dev = [
     "ruff>=0.12.0",
     "pytest>=8.0.0",
-<<<<<<< HEAD
-    "torch>=2.0.0",
-    "scikit-learn>=1.3.0",
-    "python>=12.0.0,<13.0.0",
     "pre-commit",
-    "biopython>=1.83"
-=======
-    "pre-commit",
->>>>>>> eef91ffb
 ]
 
 [tool.ruff]
