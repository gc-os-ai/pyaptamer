[build-system]
requires = ["setuptools>=61.0", "wheel"]
build-backend = "setuptools.build_meta"

[project]
name = "pyaptamer"
version = "0.0.1.dev0"
description = "Python library for aptamer simulation"
readme = "README.md"
requires-python = ">=3.10"
authors = [
    {name="German Center for Open Source AI", email="info@gcos.ai"}
]

dependencies = [
    "biopython>=1.83",
    "numpy>=2.0.2",
    "openmm>=8.3.0,<8.4.0",
    "pandas>=2.0.0",
    "scikit-base",
    "torch>=2.5.1",
    "scikit-learn>=1.3.0",
    "skorch"
]

[project.optional-dependencies]
dev = [
    "ruff>=0.12.0",
    "pytest>=8.0.0",
<<<<<<< HEAD
    "pre-commit",
=======
    "torch>=2.0.0",
    "scikit-learn>=1.3.0",
    "python>=12.0.0,<13.0.0",
    "pre-commit",
    "biopython>=1.83"
>>>>>>> ad8db593
]

[tool.ruff]
line-length = 88
target-version = "py310"
exclude = ["__pycache__", ".venv", "build", "dist", ".git"]

[tool.ruff.lint]
select = ["E", "F", "B", "I", "UP", "N", "C4"]
ignore = ["N803", "N806"]

[tool.ruff.format]
quote-style = "double"
line-ending = "lf"
indent-style = "space"
docstring-code-format = true

[tool.setuptools.packages.find]
include = ["pyaptamer*"]<|MERGE_RESOLUTION|>--- conflicted
+++ resolved
@@ -27,15 +27,11 @@
 dev = [
     "ruff>=0.12.0",
     "pytest>=8.0.0",
-<<<<<<< HEAD
-    "pre-commit",
-=======
     "torch>=2.0.0",
     "scikit-learn>=1.3.0",
     "python>=12.0.0,<13.0.0",
     "pre-commit",
     "biopython>=1.83"
->>>>>>> ad8db593
 ]
 
 [tool.ruff]
