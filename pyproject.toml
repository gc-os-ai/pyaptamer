--- conflicted
+++ resolved
@@ -7,25 +7,19 @@
 version = "0.0.1.dev0"
 description = "Python library for aptamer simulation"
 readme = "README.md"
-requires-python = ">=3.10"
+requires-python = ">=3.10,<3.13"
 authors = [
     {name="German Center for Open Source AI", email="info@gcos.ai"}
 ]
 
 dependencies = [
     "biopython>=1.83",
-<<<<<<< HEAD
-    "openmm>=8.3.0,<8.4.0",
-    "pandas>=2.0.0",
-    "scikit-learn>=1.3.0",
-    "torch>=2.0.0",
-=======
     "numpy>=2.0.2",
     "openmm>=8.3.0,<8.4.0",
     "pandas>=2.0.0",
     "scikit-base",
     "torch>=2.5.1",
->>>>>>> 56e903cf
+    "scikit-learn>=1.3.0",
 ]
 
 [project.optional-dependencies]
@@ -33,10 +27,6 @@
     "ruff>=0.12.0",
     "pytest>=8.0.0",
     "pre-commit",
-<<<<<<< HEAD
-    "python>=12.0.0,<13.0.0",
-=======
->>>>>>> 56e903cf
 ]
 
 [tool.ruff]
