[build-system]
requires = ["setuptools>=61.0", "wheel"]
build-backend = "setuptools.build_meta"

[project]
name = "pyaptamer"
version = "0.0.1.dev0"
description = "Python library for aptamer simulation"
readme = "README.md"
requires-python = ">=3.10"
authors = [
    {name="German Center for Open Source AI", email="info@gcos.ai"}
]

dependencies = [
<<<<<<< HEAD
    "numpy>=2.0.2",
    "openmm>=8.3.0,<8.4.0",
    "pandas>=2.2.3",
    "torch>=2.5.1",
=======
    "openmm>=8.3.0,<8.4.0",
    "pandas>=2.0.0"
>>>>>>> e2ca78d3
]

[project.optional-dependencies]
dev = [
    "ruff>=0.12.0",
    "pytest>=8.0.0",
    "pre-commit"
]

[tool.ruff]
line-length = 88
target-version = "py310"
exclude = ["__pycache__", ".venv", "build", "dist", ".git"]

[tool.ruff.lint]
select = ["E", "F", "B", "I", "UP", "N", "C4"]
ignore = ["N803", "N806"]

[tool.ruff.format]
quote-style = "double"
line-ending = "lf"
indent-style = "space"
docstring-code-format = true

[tool.setuptools.packages.find]
include = ["pyaptamer*"]<|MERGE_RESOLUTION|>--- conflicted
+++ resolved
@@ -13,15 +13,10 @@
 ]
 
 dependencies = [
-<<<<<<< HEAD
     "numpy>=2.0.2",
     "openmm>=8.3.0,<8.4.0",
-    "pandas>=2.2.3",
+    "pandas>=2.0.0"
     "torch>=2.5.1",
-=======
-    "openmm>=8.3.0,<8.4.0",
-    "pandas>=2.0.0"
->>>>>>> e2ca78d3
 ]
 
 [project.optional-dependencies]
