[build-system]
requires = ["setuptools>=61.0", "wheel"]
build-backend = "setuptools.build_meta"

[project]
name = "pyaptamer"
version = "0.0.1.dev0"
description = "Python library for aptamer simulation"
readme = "README.md"
requires-python = ">=3.10"
authors = [
    {name="German Center for Open Source AI", email="info@gcos.ai"}
]

dependencies = [
    "biopython>=1.83",
<<<<<<< HEAD
    "datasets>=4.0.0",
=======
>>>>>>> 92d2e4a8
    "lightning>=2.5.3",
    "numpy>=2.0.2",
    "openmm>=8.3.0,<8.4.0",
    "pandas>=2.0.0",
    "scikit-base",
    "torch>=2.5.1",
    "scikit-learn>=1.3.0",
    "skorch",
    "imblearn",
]

[project.optional-dependencies]
dev = [
    "ruff>=0.12.0",
    "pytest>=8.0.0",
    "pre-commit",
]

[tool.ruff]
line-length = 88
target-version = "py310"
exclude = ["__pycache__", ".venv", "build", "dist", ".git"]

[tool.ruff.lint]
select = ["E", "F", "B", "I", "UP", "N", "C4"]
ignore = ["N803", "N806", "N812"]

[tool.ruff.format]
quote-style = "double"
indent-style = "space"
docstring-code-format = true

[tool.setuptools.packages.find]
include = ["pyaptamer*"]

[tool.setuptools]
include-package-data = true

[tool.setuptools.package-data]
pyaptamer = ["datasets/data/*.pdb"]<|MERGE_RESOLUTION|>--- conflicted
+++ resolved
@@ -14,10 +14,7 @@
 
 dependencies = [
     "biopython>=1.83",
-<<<<<<< HEAD
     "datasets>=4.0.0",
-=======
->>>>>>> 92d2e4a8
     "lightning>=2.5.3",
     "numpy>=2.0.2",
     "openmm>=8.3.0,<8.4.0",
